#![deny(missing_docs)]

use crate::{
    px, size, transparent_black, Action, AnyDrag, AnyView, AppContext, Arena, ArenaBox, ArenaRef,
    AsyncWindowContext, AvailableSpace, Bounds, BoxShadow, Context, Corners, CursorStyle,
    DevicePixels, DispatchActionListener, DispatchNodeId, DispatchTree, DisplayId, Edges, Effect,
    Entity, EntityId, EventEmitter, FileDropEvent, Flatten, FontId, GlobalElementId, GlyphId, Hsla,
    ImageData, InputEvent, IsZero, KeyBinding, KeyContext, KeyDownEvent, KeystrokeEvent, LayoutId,
    Model, ModelContext, Modifiers, MonochromeSprite, MouseButton, MouseMoveEvent, MouseUpEvent,
    Path, Pixels, PlatformAtlas, PlatformDisplay, PlatformInputHandler, PlatformWindow, Point,
    PolychromeSprite, PromptLevel, Quad, Render, RenderGlyphParams, RenderImageParams,
    RenderSvgParams, ScaledPixels, Scene, SceneBuilder, Shadow, SharedString, Size, Style,
    SubscriberSet, Subscription, Surface, TaffyLayoutEngine, Task, Underline, UnderlineStyle, View,
    VisualContext, WeakView, WindowBounds, WindowOptions, SUBPIXEL_VARIANTS,
};
use anyhow::{anyhow, Context as _, Result};
use collections::FxHashMap;
use derive_more::{Deref, DerefMut};
use futures::{
    channel::{mpsc, oneshot},
    StreamExt,
};
use media::core_video::CVImageBuffer;
use parking_lot::RwLock;
use slotmap::SlotMap;
use smallvec::SmallVec;
use std::{
    any::{Any, TypeId},
    borrow::{Borrow, BorrowMut, Cow},
    cell::RefCell,
    collections::hash_map::Entry,
    fmt::Debug,
    future::Future,
    hash::{Hash, Hasher},
    marker::PhantomData,
    mem,
    rc::Rc,
    sync::{
        atomic::{AtomicUsize, Ordering::SeqCst},
        Arc,
    },
};
use util::{post_inc, ResultExt};

const ACTIVE_DRAG_Z_INDEX: u8 = 1;

/// A global stacking order, which is created by stacking successive z-index values.
/// Each z-index will always be interpreted in the context of its parent z-index.
#[derive(Deref, DerefMut, Clone, Ord, PartialOrd, PartialEq, Eq, Default)]
pub struct StackingOrder {
    #[deref]
    #[deref_mut]
    context_stack: SmallVec<[u8; 64]>,
    id: u32,
}

impl std::fmt::Debug for StackingOrder {
    fn fmt(&self, f: &mut std::fmt::Formatter<'_>) -> std::fmt::Result {
        let mut stacks = self.context_stack.iter().peekable();
        write!(f, "[({}): ", self.id)?;
        while let Some(z_index) = stacks.next() {
            write!(f, "{z_index}")?;
            if stacks.peek().is_some() {
                write!(f, "->")?;
            }
        }
        write!(f, "]")?;
        Ok(())
    }
}

/// Represents the two different phases when dispatching events.
#[derive(Default, Copy, Clone, Debug, Eq, PartialEq)]
pub enum DispatchPhase {
    /// After the capture phase comes the bubble phase, in which mouse event listeners are
    /// invoked front to back and keyboard event listeners are invoked from the focused element
    /// to the root of the element tree. This is the phase you'll most commonly want to use when
    /// registering event listeners.
    #[default]
    Bubble,
    /// During the initial capture phase, mouse event listeners are invoked back to front, and keyboard
    /// listeners are invoked from the root of the tree downward toward the focused element. This phase
    /// is used for special purposes such as clearing the "pressed" state for click events. If
    /// you stop event propagation during this phase, you need to know what you're doing. Handlers
    /// outside of the immediate region may rely on detecting non-local events during this phase.
    Capture,
}

impl DispatchPhase {
    /// Returns true if this represents the "bubble" phase.
    pub fn bubble(self) -> bool {
        self == DispatchPhase::Bubble
    }

    /// Returns true if this represents the "capture" phase.
    pub fn capture(self) -> bool {
        self == DispatchPhase::Capture
    }
}

type AnyObserver = Box<dyn FnMut(&mut WindowContext) -> bool + 'static>;
type AnyMouseListener = ArenaBox<dyn FnMut(&dyn Any, DispatchPhase, &mut WindowContext) + 'static>;
type AnyWindowFocusListener = Box<dyn FnMut(&FocusEvent, &mut WindowContext) -> bool + 'static>;

struct FocusEvent {
    previous_focus_path: SmallVec<[FocusId; 8]>,
    current_focus_path: SmallVec<[FocusId; 8]>,
}

slotmap::new_key_type! {
    /// A globally unique identifier for a focusable element.
    pub struct FocusId;
}

thread_local! {
    pub(crate) static ELEMENT_ARENA: RefCell<Arena> = RefCell::new(Arena::new(4 * 1024 * 1024));
}

impl FocusId {
    /// Obtains whether the element associated with this handle is currently focused.
    pub fn is_focused(&self, cx: &WindowContext) -> bool {
        cx.window.focus == Some(*self)
    }

    /// Obtains whether the element associated with this handle contains the focused
    /// element or is itself focused.
    pub fn contains_focused(&self, cx: &WindowContext) -> bool {
        cx.focused()
            .map_or(false, |focused| self.contains(focused.id, cx))
    }

    /// Obtains whether the element associated with this handle is contained within the
    /// focused element or is itself focused.
    pub fn within_focused(&self, cx: &WindowContext) -> bool {
        let focused = cx.focused();
        focused.map_or(false, |focused| focused.id.contains(*self, cx))
    }

    /// Obtains whether this handle contains the given handle in the most recently rendered frame.
    pub(crate) fn contains(&self, other: Self, cx: &WindowContext) -> bool {
        cx.window
            .rendered_frame
            .dispatch_tree
            .focus_contains(*self, other)
    }
}

/// A handle which can be used to track and manipulate the focused element in a window.
pub struct FocusHandle {
    pub(crate) id: FocusId,
    handles: Arc<RwLock<SlotMap<FocusId, AtomicUsize>>>,
}

impl std::fmt::Debug for FocusHandle {
    fn fmt(&self, f: &mut std::fmt::Formatter<'_>) -> std::fmt::Result {
        f.write_fmt(format_args!("FocusHandle({:?})", self.id))
    }
}

impl FocusHandle {
    pub(crate) fn new(handles: &Arc<RwLock<SlotMap<FocusId, AtomicUsize>>>) -> Self {
        let id = handles.write().insert(AtomicUsize::new(1));
        Self {
            id,
            handles: handles.clone(),
        }
    }

    pub(crate) fn for_id(
        id: FocusId,
        handles: &Arc<RwLock<SlotMap<FocusId, AtomicUsize>>>,
    ) -> Option<Self> {
        let lock = handles.read();
        let ref_count = lock.get(id)?;
        if ref_count.load(SeqCst) == 0 {
            None
        } else {
            ref_count.fetch_add(1, SeqCst);
            Some(Self {
                id,
                handles: handles.clone(),
            })
        }
    }

    /// Moves the focus to the element associated with this handle.
    pub fn focus(&self, cx: &mut WindowContext) {
        cx.focus(self)
    }

    /// Obtains whether the element associated with this handle is currently focused.
    pub fn is_focused(&self, cx: &WindowContext) -> bool {
        self.id.is_focused(cx)
    }

    /// Obtains whether the element associated with this handle contains the focused
    /// element or is itself focused.
    pub fn contains_focused(&self, cx: &WindowContext) -> bool {
        self.id.contains_focused(cx)
    }

    /// Obtains whether the element associated with this handle is contained within the
    /// focused element or is itself focused.
    pub fn within_focused(&self, cx: &WindowContext) -> bool {
        self.id.within_focused(cx)
    }

    /// Obtains whether this handle contains the given handle in the most recently rendered frame.
    pub fn contains(&self, other: &Self, cx: &WindowContext) -> bool {
        self.id.contains(other.id, cx)
    }
}

impl Clone for FocusHandle {
    fn clone(&self) -> Self {
        Self::for_id(self.id, &self.handles).unwrap()
    }
}

impl PartialEq for FocusHandle {
    fn eq(&self, other: &Self) -> bool {
        self.id == other.id
    }
}

impl Eq for FocusHandle {}

impl Drop for FocusHandle {
    fn drop(&mut self) {
        self.handles
            .read()
            .get(self.id)
            .unwrap()
            .fetch_sub(1, SeqCst);
    }
}

/// FocusableView allows users of your view to easily
/// focus it (using cx.focus_view(view))
pub trait FocusableView: 'static + Render {
    /// Returns the focus handle associated with this view.
    fn focus_handle(&self, cx: &AppContext) -> FocusHandle;
}

/// ManagedView is a view (like a Modal, Popover, Menu, etc.)
/// where the lifecycle of the view is handled by another view.
pub trait ManagedView: FocusableView + EventEmitter<DismissEvent> {}

impl<M: FocusableView + EventEmitter<DismissEvent>> ManagedView for M {}

/// Emitted by implementers of [`ManagedView`] to indicate the view should be dismissed, such as when a view is presented as a modal.
pub struct DismissEvent;

// Holds the state for a specific window.
#[doc(hidden)]
pub struct Window {
    pub(crate) handle: AnyWindowHandle,
    pub(crate) removed: bool,
    pub(crate) platform_window: Box<dyn PlatformWindow>,
    display_id: DisplayId,
    sprite_atlas: Arc<dyn PlatformAtlas>,
    rem_size: Pixels,
    viewport_size: Size<Pixels>,
    layout_engine: Option<TaffyLayoutEngine>,
    pub(crate) root_view: Option<AnyView>,
    pub(crate) element_id_stack: GlobalElementId,
    pub(crate) rendered_frame: Frame,
    pub(crate) next_frame: Frame,
    frame_arena: Arena,
    pub(crate) focus_handles: Arc<RwLock<SlotMap<FocusId, AtomicUsize>>>,
    focus_listeners: SubscriberSet<(), AnyWindowFocusListener>,
    focus_lost_listeners: SubscriberSet<(), AnyObserver>,
    default_prevented: bool,
    mouse_position: Point<Pixels>,
    modifiers: Modifiers,
    requested_cursor_style: Option<CursorStyle>,
    scale_factor: f32,
    bounds: WindowBounds,
    bounds_observers: SubscriberSet<(), AnyObserver>,
    active: bool,
    pub(crate) dirty: bool,
    pub(crate) drawing: bool,
    activation_observers: SubscriberSet<(), AnyObserver>,
    pub(crate) focus: Option<FocusId>,
    focus_enabled: bool,

    #[cfg(any(test, feature = "test-support"))]
    pub(crate) focus_invalidated: bool,
}

pub(crate) struct ElementStateBox {
    inner: Box<dyn Any>,
    #[cfg(debug_assertions)]
    type_name: &'static str,
}

pub(crate) struct Frame {
    focus: Option<FocusId>,
    window_active: bool,
    pub(crate) element_states: FxHashMap<GlobalElementId, ElementStateBox>,
    mouse_listeners: FxHashMap<TypeId, Vec<(StackingOrder, AnyMouseListener)>>,
    pub(crate) dispatch_tree: DispatchTree,
    pub(crate) scene_builder: SceneBuilder,
    pub(crate) depth_map: Vec<(StackingOrder, Bounds<Pixels>)>,
    pub(crate) z_index_stack: StackingOrder,
    pub(crate) next_stacking_order_id: u32,
    content_mask_stack: Vec<ContentMask<Pixels>>,
    element_offset_stack: Vec<Point<Pixels>>,
}

impl Frame {
    fn new(dispatch_tree: DispatchTree) -> Self {
        Frame {
            focus: None,
            window_active: false,
            element_states: FxHashMap::default(),
            mouse_listeners: FxHashMap::default(),
            dispatch_tree,
            scene_builder: SceneBuilder::default(),
            z_index_stack: StackingOrder::default(),
            next_stacking_order_id: 0,
            depth_map: Default::default(),
            content_mask_stack: Vec::new(),
            element_offset_stack: Vec::new(),
        }
    }

    fn clear(&mut self) {
        self.element_states.clear();
        self.mouse_listeners.values_mut().for_each(Vec::clear);
        self.dispatch_tree.clear();
        self.depth_map.clear();
        self.next_stacking_order_id = 0;
    }

    fn focus_path(&self) -> SmallVec<[FocusId; 8]> {
        self.focus
            .map(|focus_id| self.dispatch_tree.focus_path(focus_id))
            .unwrap_or_default()
    }
}

impl Window {
    pub(crate) fn new(
        handle: AnyWindowHandle,
        options: WindowOptions,
        cx: &mut AppContext,
    ) -> Self {
        let platform_window = cx.platform.open_window(
            handle,
            options,
            Box::new({
                let mut cx = cx.to_async();
                move || handle.update(&mut cx, |_, cx| cx.draw())
            }),
        );
        let display_id = platform_window.display().id();
        let sprite_atlas = platform_window.sprite_atlas();
        let mouse_position = platform_window.mouse_position();
        let modifiers = platform_window.modifiers();
        let content_size = platform_window.content_size();
        let scale_factor = platform_window.scale_factor();
        let bounds = platform_window.bounds();

        platform_window.on_resize(Box::new({
            let mut cx = cx.to_async();
            move |_, _| {
                handle
                    .update(&mut cx, |_, cx| cx.window_bounds_changed())
                    .log_err();
            }
        }));
        platform_window.on_moved(Box::new({
            let mut cx = cx.to_async();
            move || {
                handle
                    .update(&mut cx, |_, cx| cx.window_bounds_changed())
                    .log_err();
            }
        }));
        platform_window.on_active_status_change(Box::new({
            let mut cx = cx.to_async();
            move |active| {
                handle
                    .update(&mut cx, |_, cx| {
                        cx.window.active = active;
                        cx.window
                            .activation_observers
                            .clone()
                            .retain(&(), |callback| callback(cx));
                    })
                    .log_err();
            }
        }));

        platform_window.on_input({
            let mut cx = cx.to_async();
            Box::new(move |event| {
                handle
                    .update(&mut cx, |_, cx| cx.dispatch_event(event))
                    .log_err()
                    .unwrap_or(false)
            })
        });

        Window {
            handle,
            removed: false,
            platform_window,
            display_id,
            sprite_atlas,
            rem_size: px(16.),
            viewport_size: content_size,
            layout_engine: Some(TaffyLayoutEngine::new()),
            root_view: None,
            element_id_stack: GlobalElementId::default(),
            rendered_frame: Frame::new(DispatchTree::new(cx.keymap.clone(), cx.actions.clone())),
            next_frame: Frame::new(DispatchTree::new(cx.keymap.clone(), cx.actions.clone())),
            frame_arena: Arena::new(1024 * 1024),
            focus_handles: Arc::new(RwLock::new(SlotMap::with_key())),
            focus_listeners: SubscriberSet::new(),
            focus_lost_listeners: SubscriberSet::new(),
            default_prevented: true,
            mouse_position,
            modifiers,
            requested_cursor_style: None,
            scale_factor,
            bounds,
            bounds_observers: SubscriberSet::new(),
            active: false,
            dirty: false,
            drawing: false,
            activation_observers: SubscriberSet::new(),
            focus: None,
            focus_enabled: true,

            #[cfg(any(test, feature = "test-support"))]
            focus_invalidated: false,
        }
    }
}

/// Indicates which region of the window is visible. Content falling outside of this mask will not be
/// rendered. Currently, only rectangular content masks are supported, but we give the mask its own type
/// to leave room to support more complex shapes in the future.
#[derive(Clone, Debug, Default, PartialEq, Eq)]
#[repr(C)]
pub struct ContentMask<P: Clone + Default + Debug> {
    /// The bounds
    pub bounds: Bounds<P>,
}

impl ContentMask<Pixels> {
    /// Scale the content mask's pixel units by the given scaling factor.
    pub fn scale(&self, factor: f32) -> ContentMask<ScaledPixels> {
        ContentMask {
            bounds: self.bounds.scale(factor),
        }
    }

    /// Intersect the content mask with the given content mask.
    pub fn intersect(&self, other: &Self) -> Self {
        let bounds = self.bounds.intersect(&other.bounds);
        ContentMask { bounds }
    }
}

/// Provides access to application state in the context of a single window. Derefs
/// to an [`AppContext`], so you can also pass a [`WindowContext`] to any method that takes
/// an [`AppContext`] and call any [`AppContext`] methods.
pub struct WindowContext<'a> {
    pub(crate) app: &'a mut AppContext,
    pub(crate) window: &'a mut Window,
}

impl<'a> WindowContext<'a> {
    pub(crate) fn new(app: &'a mut AppContext, window: &'a mut Window) -> Self {
        Self { app, window }
    }

    /// Obtain a handle to the window that belongs to this context.
    pub fn window_handle(&self) -> AnyWindowHandle {
        self.window.handle
    }

    /// Mark the window as dirty, scheduling it to be redrawn on the next frame.
    pub fn notify(&mut self) {
        if !self.window.drawing {
            self.window.dirty = true;
        }
    }

    /// Close this window.
    pub fn remove_window(&mut self) {
        self.window.removed = true;
    }

    /// Obtain a new [`FocusHandle`], which allows you to track and manipulate the keyboard focus
    /// for elements rendered within this window.
    pub fn focus_handle(&mut self) -> FocusHandle {
        FocusHandle::new(&self.window.focus_handles)
    }

    /// Obtain the currently focused [`FocusHandle`]. If no elements are focused, returns `None`.
    pub fn focused(&self) -> Option<FocusHandle> {
        self.window
            .focus
            .and_then(|id| FocusHandle::for_id(id, &self.window.focus_handles))
    }

    /// Move focus to the element associated with the given [`FocusHandle`].
    pub fn focus(&mut self, handle: &FocusHandle) {
        if !self.window.focus_enabled || self.window.focus == Some(handle.id) {
            return;
        }

        self.window.focus = Some(handle.id);
        self.window
            .rendered_frame
            .dispatch_tree
            .clear_pending_keystrokes();

        #[cfg(any(test, feature = "test-support"))]
        {
            self.window.focus_invalidated = true;
        }

        self.notify();
    }

    /// Remove focus from all elements within this context's window.
    pub fn blur(&mut self) {
        if !self.window.focus_enabled {
            return;
        }

        self.window.focus = None;
        self.notify();
    }

    /// Blur the window and don't allow anything in it to be focused again.
    pub fn disable_focus(&mut self) {
        self.blur();
        self.window.focus_enabled = false;
    }

    /// Dispatch the given action on the currently focused element.
    pub fn dispatch_action(&mut self, action: Box<dyn Action>) {
        let focus_handle = self.focused();

        self.defer(move |cx| {
            let node_id = focus_handle
                .and_then(|handle| {
                    cx.window
                        .rendered_frame
                        .dispatch_tree
                        .focusable_node_id(handle.id)
                })
                .unwrap_or_else(|| cx.window.rendered_frame.dispatch_tree.root_node_id());

            cx.propagate_event = true;
            cx.dispatch_action_on_node(node_id, action);
        })
    }

    pub(crate) fn dispatch_keystroke_observers(
        &mut self,
        event: &dyn Any,
        action: Option<Box<dyn Action>>,
    ) {
        let Some(key_down_event) = event.downcast_ref::<KeyDownEvent>() else {
            return;
        };

        self.keystroke_observers
            .clone()
            .retain(&(), move |callback| {
                (callback)(
                    &KeystrokeEvent {
                        keystroke: key_down_event.keystroke.clone(),
                        action: action.as_ref().map(|action| action.boxed_clone()),
                    },
                    self,
                );
                true
            });
    }

    pub(crate) fn clear_pending_keystrokes(&mut self) {
        self.window
            .rendered_frame
            .dispatch_tree
            .clear_pending_keystrokes();
        self.window
            .next_frame
            .dispatch_tree
            .clear_pending_keystrokes();
    }

    /// Schedules the given function to be run at the end of the current effect cycle, allowing entities
    /// that are currently on the stack to be returned to the app.
    pub fn defer(&mut self, f: impl FnOnce(&mut WindowContext) + 'static) {
        let handle = self.window.handle;
        self.app.defer(move |cx| {
            handle.update(cx, |_, cx| f(cx)).ok();
        });
    }

    /// Subscribe to events emitted by a model or view.
    /// The entity to which you're subscribing must implement the [`EventEmitter`] trait.
    /// The callback will be invoked a handle to the emitting entity (either a [`View`] or [`Model`]), the event, and a window context for the current window.
    pub fn subscribe<Emitter, E, Evt>(
        &mut self,
        entity: &E,
        mut on_event: impl FnMut(E, &Evt, &mut WindowContext<'_>) + 'static,
    ) -> Subscription
    where
        Emitter: EventEmitter<Evt>,
        E: Entity<Emitter>,
        Evt: 'static,
    {
        let entity_id = entity.entity_id();
        let entity = entity.downgrade();
        let window_handle = self.window.handle;
        let (subscription, activate) = self.app.event_listeners.insert(
            entity_id,
            (
                TypeId::of::<Evt>(),
                Box::new(move |event, cx| {
                    window_handle
                        .update(cx, |_, cx| {
                            if let Some(handle) = E::upgrade_from(&entity) {
                                let event = event.downcast_ref().expect("invalid event type");
                                on_event(handle, event, cx);
                                true
                            } else {
                                false
                            }
                        })
                        .unwrap_or(false)
                }),
            ),
        );
        self.app.defer(move |_| activate());
        subscription
    }

    /// Create an `AsyncWindowContext`, which has a static lifetime and can be held across
    /// await points in async code.
    pub fn to_async(&self) -> AsyncWindowContext {
        AsyncWindowContext::new(self.app.to_async(), self.window.handle)
    }

    /// Schedule the given closure to be run directly after the current frame is rendered.
    pub fn on_next_frame(&mut self, callback: impl FnOnce(&mut WindowContext) + 'static) {
        let handle = self.window.handle;
        let display_id = self.window.display_id;

        let mut frame_consumers = std::mem::take(&mut self.app.frame_consumers);
        if let Entry::Vacant(e) = frame_consumers.entry(display_id) {
            let (tx, mut rx) = mpsc::unbounded::<()>();
            self.platform.set_display_link_output_callback(
                display_id,
                Box::new(move |_current_time, _output_time| _ = tx.unbounded_send(())),
            );

            let consumer_task = self.app.spawn(|cx| async move {
                while rx.next().await.is_some() {
                    cx.update(|cx| {
                        for callback in cx
                            .next_frame_callbacks
                            .get_mut(&display_id)
                            .unwrap()
                            .drain(..)
                            .collect::<SmallVec<[_; 32]>>()
                        {
                            callback(cx);
                        }
                    })
                    .ok();

                    // Flush effects, then stop the display link if no new next_frame_callbacks have been added.

                    cx.update(|cx| {
                        if cx.next_frame_callbacks.is_empty() {
                            cx.platform.stop_display_link(display_id);
                        }
                    })
                    .ok();
                }
            });
            e.insert(consumer_task);
        }
        debug_assert!(self.app.frame_consumers.is_empty());
        self.app.frame_consumers = frame_consumers;

        if self.next_frame_callbacks.is_empty() {
            self.platform.start_display_link(display_id);
        }

        self.next_frame_callbacks
            .entry(display_id)
            .or_default()
            .push(Box::new(move |cx: &mut AppContext| {
                cx.update_window(handle, |_root_view, cx| callback(cx)).ok();
            }));
    }

    /// Spawn the future returned by the given closure on the application thread pool.
    /// The closure is provided a handle to the current window and an `AsyncWindowContext` for
    /// use within your future.
    pub fn spawn<Fut, R>(&mut self, f: impl FnOnce(AsyncWindowContext) -> Fut) -> Task<R>
    where
        R: 'static,
        Fut: Future<Output = R> + 'static,
    {
        self.app
            .spawn(|app| f(AsyncWindowContext::new(app, self.window.handle)))
    }

    /// Update the global of the given type. The given closure is given simultaneous mutable
    /// access both to the global and the context.
    pub fn update_global<G, R>(&mut self, f: impl FnOnce(&mut G, &mut Self) -> R) -> R
    where
        G: 'static,
    {
        let mut global = self.app.lease_global::<G>();
        let result = f(&mut global, self);
        self.app.end_global_lease(global);
        result
    }

    #[must_use]
    /// Add a node to the layout tree for the current frame. Takes the `Style` of the element for which
    /// layout is being requested, along with the layout ids of any children. This method is called during
    /// calls to the `Element::layout` trait method and enables any element to participate in layout.
    pub fn request_layout(
        &mut self,
        style: &Style,
        children: impl IntoIterator<Item = LayoutId>,
    ) -> LayoutId {
        self.app.layout_id_buffer.clear();
        self.app.layout_id_buffer.extend(children);
        let rem_size = self.rem_size();

        self.window.layout_engine.as_mut().unwrap().request_layout(
            style,
            rem_size,
            &self.app.layout_id_buffer,
        )
    }

    /// Add a node to the layout tree for the current frame. Instead of taking a `Style` and children,
    /// this variant takes a function that is invoked during layout so you can use arbitrary logic to
    /// determine the element's size. One place this is used internally is when measuring text.
    ///
    /// The given closure is invoked at layout time with the known dimensions and available space and
    /// returns a `Size`.
    pub fn request_measured_layout<
        F: FnMut(Size<Option<Pixels>>, Size<AvailableSpace>, &mut WindowContext) -> Size<Pixels>
            + 'static,
    >(
        &mut self,
        style: Style,
        measure: F,
    ) -> LayoutId {
        let rem_size = self.rem_size();
        self.window
            .layout_engine
            .as_mut()
            .unwrap()
            .request_measured_layout(style, rem_size, measure)
    }

    /// Compute the layout for the given id within the given available space.
    /// This method is called for its side effect, typically by the framework prior to painting.
    /// After calling it, you can request the bounds of the given layout node id or any descendant.
    pub fn compute_layout(&mut self, layout_id: LayoutId, available_space: Size<AvailableSpace>) {
        let mut layout_engine = self.window.layout_engine.take().unwrap();
        layout_engine.compute_layout(layout_id, available_space, self);
        self.window.layout_engine = Some(layout_engine);
    }

    /// Obtain the bounds computed for the given LayoutId relative to the window. This method should not
    /// be invoked until the paint phase begins, and will usually be invoked by GPUI itself automatically
    /// in order to pass your element its `Bounds` automatically.
    pub fn layout_bounds(&mut self, layout_id: LayoutId) -> Bounds<Pixels> {
        let mut bounds = self
            .window
            .layout_engine
            .as_mut()
            .unwrap()
            .layout_bounds(layout_id)
            .map(Into::into);
        bounds.origin += self.element_offset();
        bounds
    }

    fn window_bounds_changed(&mut self) {
        self.window.scale_factor = self.window.platform_window.scale_factor();
        self.window.viewport_size = self.window.platform_window.content_size();
        self.window.bounds = self.window.platform_window.bounds();
        self.window.display_id = self.window.platform_window.display().id();
        self.notify();

        self.window
            .bounds_observers
            .clone()
            .retain(&(), |callback| callback(self));
    }

    /// Returns the bounds of the current window in the global coordinate space, which could span across multiple displays.
    pub fn window_bounds(&self) -> WindowBounds {
        self.window.bounds
    }

    /// Returns the size of the drawable area within the window.
    pub fn viewport_size(&self) -> Size<Pixels> {
        self.window.viewport_size
    }

    /// Returns whether this window is focused by the operating system (receiving key events).
    pub fn is_window_active(&self) -> bool {
        self.window.active
    }

    /// Toggle zoom on the window.
    pub fn zoom_window(&self) {
        self.window.platform_window.zoom();
    }

    /// Update the window's title at the platform level.
    pub fn set_window_title(&mut self, title: &str) {
        self.window.platform_window.set_title(title);
    }

    /// Mark the window as dirty at the platform level.
    pub fn set_window_edited(&mut self, edited: bool) {
        self.window.platform_window.set_edited(edited);
    }

    /// Determine the display on which the window is visible.
    pub fn display(&self) -> Option<Rc<dyn PlatformDisplay>> {
        self.platform
            .displays()
            .into_iter()
            .find(|display| display.id() == self.window.display_id)
    }

    /// Show the platform character palette.
    pub fn show_character_palette(&self) {
        self.window.platform_window.show_character_palette();
    }

    /// The scale factor of the display associated with the window. For example, it could
    /// return 2.0 for a "retina" display, indicating that each logical pixel should actually
    /// be rendered as two pixels on screen.
    pub fn scale_factor(&self) -> f32 {
        self.window.scale_factor
    }

    /// The size of an em for the base font of the application. Adjusting this value allows the
    /// UI to scale, just like zooming a web page.
    pub fn rem_size(&self) -> Pixels {
        self.window.rem_size
    }

    /// Sets the size of an em for the base font of the application. Adjusting this value allows the
    /// UI to scale, just like zooming a web page.
    pub fn set_rem_size(&mut self, rem_size: impl Into<Pixels>) {
        self.window.rem_size = rem_size.into();
    }

    /// The line height associated with the current text style.
    pub fn line_height(&self) -> Pixels {
        let rem_size = self.rem_size();
        let text_style = self.text_style();
        text_style
            .line_height
            .to_pixels(text_style.font_size, rem_size)
    }

    /// Call to prevent the default action of an event. Currently only used to prevent
    /// parent elements from becoming focused on mouse down.
    pub fn prevent_default(&mut self) {
        self.window.default_prevented = true;
    }

    /// Obtain whether default has been prevented for the event currently being dispatched.
    pub fn default_prevented(&self) -> bool {
        self.window.default_prevented
    }

    /// Register a mouse event listener on the window for the next frame. The type of event
    /// is determined by the first parameter of the given listener. When the next frame is rendered
    /// the listener will be cleared.
    pub fn on_mouse_event<Event: 'static>(
        &mut self,
        mut handler: impl FnMut(&Event, DispatchPhase, &mut WindowContext) + 'static,
    ) {
        let order = self.window.next_frame.z_index_stack.clone();
        let handler = self
            .window
            .frame_arena
            .alloc(|| {
                move |event: &dyn Any, phase: DispatchPhase, cx: &mut WindowContext<'_>| {
                    handler(event.downcast_ref().unwrap(), phase, cx)
                }
            })
            .map(|handler| handler as _);
        self.window
            .next_frame
            .mouse_listeners
            .entry(TypeId::of::<Event>())
            .or_default()
            .push((order, handler))
    }

    /// Register a key event listener on the window for the next frame. The type of event
    /// is determined by the first parameter of the given listener. When the next frame is rendered
    /// the listener will be cleared.
    ///
    /// This is a fairly low-level method, so prefer using event handlers on elements unless you have
    /// a specific need to register a global listener.
    pub fn on_key_event<Event: 'static>(
        &mut self,
        listener: impl Fn(&Event, DispatchPhase, &mut WindowContext) + 'static,
    ) {
        let listener = self
            .window
            .frame_arena
            .alloc(|| {
                move |event: &dyn Any, phase, cx: &mut WindowContext<'_>| {
                    if let Some(event) = event.downcast_ref::<Event>() {
                        listener(event, phase, cx)
                    }
                }
            })
            .map(|handler| handler as _);
        self.window
            .next_frame
            .dispatch_tree
            .on_key_event(ArenaRef::from(listener));
    }

    /// Register an action listener on the window for the next frame. The type of action
    /// is determined by the first parameter of the given listener. When the next frame is rendered
    /// the listener will be cleared.
    ///
    /// This is a fairly low-level method, so prefer using action handlers on elements unless you have
    /// a specific need to register a global listener.
    pub fn on_action(
        &mut self,
        action_type: TypeId,
        listener: impl Fn(&dyn Any, DispatchPhase, &mut WindowContext) + 'static,
    ) {
        let listener = self
            .window
            .frame_arena
            .alloc(|| listener)
            .map(|handler| handler as _);
        self.window
            .next_frame
            .dispatch_tree
            .on_action(action_type, ArenaRef::from(listener));
    }

    /// Determine whether the given action is available along the dispatch path to the currently focused element.
    pub fn is_action_available(&self, action: &dyn Action) -> bool {
        let target = self
            .focused()
            .and_then(|focused_handle| {
                self.window
                    .rendered_frame
                    .dispatch_tree
                    .focusable_node_id(focused_handle.id)
            })
            .unwrap_or_else(|| self.window.rendered_frame.dispatch_tree.root_node_id());
        self.window
            .rendered_frame
            .dispatch_tree
            .is_action_available(action, target)
    }

    /// The position of the mouse relative to the window.
    pub fn mouse_position(&self) -> Point<Pixels> {
        self.window.mouse_position
    }

    /// The current state of the keyboard's modifiers
    pub fn modifiers(&self) -> Modifiers {
        self.window.modifiers
    }

    /// Update the cursor style at the platform level.
    pub fn set_cursor_style(&mut self, style: CursorStyle) {
        self.window.requested_cursor_style = Some(style)
    }

    /// Called during painting to track which z-index is on top at each pixel position
    pub fn add_opaque_layer(&mut self, bounds: Bounds<Pixels>) {
        let stacking_order = self.window.next_frame.z_index_stack.clone();
        let depth_map = &mut self.window.next_frame.depth_map;
        match depth_map.binary_search_by(|(level, _)| stacking_order.cmp(level)) {
            Ok(i) | Err(i) => depth_map.insert(i, (stacking_order, bounds)),
        }
    }

    /// Returns true if there is no opaque layer containing the given point
    /// on top of the given level. Layers whose level is an extension of the
    /// level are not considered to be on top of the level.
    pub fn was_top_layer(&self, point: &Point<Pixels>, level: &StackingOrder) -> bool {
        for (opaque_level, bounds) in self.window.rendered_frame.depth_map.iter() {
            if level >= opaque_level {
                break;
            }

            if bounds.contains(point) && !opaque_level.starts_with(level) {
                return false;
            }
        }
        true
    }

    pub(crate) fn was_top_layer_under_active_drag(
        &self,
        point: &Point<Pixels>,
        level: &StackingOrder,
    ) -> bool {
        for (opaque_level, bounds) in self.window.rendered_frame.depth_map.iter() {
            if level >= opaque_level {
                break;
            }
            if opaque_level.starts_with(&[ACTIVE_DRAG_Z_INDEX]) {
                continue;
            }

            if bounds.contains(point) && !opaque_level.starts_with(level) {
                return false;
            }
        }
        true
    }

    /// Called during painting to get the current stacking order.
    pub fn stacking_order(&self) -> &StackingOrder {
        &self.window.next_frame.z_index_stack
    }

    /// Paint one or more drop shadows into the scene for the next frame at the current z-index.
    pub fn paint_shadows(
        &mut self,
        bounds: Bounds<Pixels>,
        corner_radii: Corners<Pixels>,
        shadows: &[BoxShadow],
    ) {
        let scale_factor = self.scale_factor();
        let content_mask = self.content_mask();
        let window = &mut *self.window;
        for shadow in shadows {
            let mut shadow_bounds = bounds;
            shadow_bounds.origin += shadow.offset;
            shadow_bounds.dilate(shadow.spread_radius);
            window.next_frame.scene_builder.insert(
                &window.next_frame.z_index_stack,
                Shadow {
                    order: 0,
                    bounds: shadow_bounds.scale(scale_factor),
                    content_mask: content_mask.scale(scale_factor),
                    corner_radii: corner_radii.scale(scale_factor),
                    color: shadow.color,
                    blur_radius: shadow.blur_radius.scale(scale_factor),
                },
            );
        }
    }

    /// Paint one or more quads into the scene for the next frame at the current stacking context.
    /// Quads are colored rectangular regions with an optional background, border, and corner radius.
    /// see [`fill`], [`outline`], and [`quad`] to construct this type.
    pub fn paint_quad(&mut self, quad: PaintQuad) {
        let scale_factor = self.scale_factor();
        let content_mask = self.content_mask();

        let window = &mut *self.window;
        window.next_frame.scene_builder.insert(
            &window.next_frame.z_index_stack,
            Quad {
                order: 0,
                bounds: quad.bounds.scale(scale_factor),
                content_mask: content_mask.scale(scale_factor),
                background: quad.background,
                border_color: quad.border_color,
                corner_radii: quad.corner_radii.scale(scale_factor),
                border_widths: quad.border_widths.scale(scale_factor),
            },
        );
    }

    /// Paint the given `Path` into the scene for the next frame at the current z-index.
    pub fn paint_path(&mut self, mut path: Path<Pixels>, color: impl Into<Hsla>) {
        let scale_factor = self.scale_factor();
        let content_mask = self.content_mask();
        path.content_mask = content_mask;
        path.color = color.into();
        let window = &mut *self.window;
        window
            .next_frame
            .scene_builder
            .insert(&window.next_frame.z_index_stack, path.scale(scale_factor));
    }

    /// Paint an underline into the scene for the next frame at the current z-index.
    pub fn paint_underline(
        &mut self,
        origin: Point<Pixels>,
        width: Pixels,
        style: &UnderlineStyle,
    ) {
        let scale_factor = self.scale_factor();
        let height = if style.wavy {
            style.thickness * 3.
        } else {
            style.thickness
        };
        let bounds = Bounds {
            origin,
            size: size(width, height),
        };
        let content_mask = self.content_mask();
        let window = &mut *self.window;
        window.next_frame.scene_builder.insert(
            &window.next_frame.z_index_stack,
            Underline {
                order: 0,
                bounds: bounds.scale(scale_factor),
                content_mask: content_mask.scale(scale_factor),
                thickness: style.thickness.scale(scale_factor),
                color: style.color.unwrap_or_default(),
                wavy: style.wavy,
            },
        );
    }

    /// Paint a monochrome (non-emoji) glyph into the scene for the next frame at the current z-index.
    /// The y component of the origin is the baseline of the glyph.
    pub fn paint_glyph(
        &mut self,
        origin: Point<Pixels>,
        font_id: FontId,
        glyph_id: GlyphId,
        font_size: Pixels,
        color: Hsla,
    ) -> Result<()> {
        let scale_factor = self.scale_factor();
        let glyph_origin = origin.scale(scale_factor);
        let subpixel_variant = Point {
            x: (glyph_origin.x.0.fract() * SUBPIXEL_VARIANTS as f32).floor() as u8,
            y: (glyph_origin.y.0.fract() * SUBPIXEL_VARIANTS as f32).floor() as u8,
        };
        let params = RenderGlyphParams {
            font_id,
            glyph_id,
            font_size,
            subpixel_variant,
            scale_factor,
            is_emoji: false,
        };

        let raster_bounds = self.text_system().raster_bounds(&params)?;
        if !raster_bounds.is_zero() {
            let tile =
                self.window
                    .sprite_atlas
                    .get_or_insert_with(&params.clone().into(), &mut || {
                        let (size, bytes) = self.text_system().rasterize_glyph(&params)?;
                        Ok((size, Cow::Owned(bytes)))
                    })?;
            let bounds = Bounds {
                origin: glyph_origin.map(|px| px.floor()) + raster_bounds.origin.map(Into::into),
                size: tile.bounds.size.map(Into::into),
            };
            let content_mask = self.content_mask().scale(scale_factor);
            let window = &mut *self.window;
            window.next_frame.scene_builder.insert(
                &window.next_frame.z_index_stack,
                MonochromeSprite {
                    order: 0,
                    bounds,
                    content_mask,
                    color,
                    tile,
                },
            );
        }
        Ok(())
    }

    /// Paint an emoji glyph into the scene for the next frame at the current z-index.
    /// The y component of the origin is the baseline of the glyph.
    pub fn paint_emoji(
        &mut self,
        origin: Point<Pixels>,
        font_id: FontId,
        glyph_id: GlyphId,
        font_size: Pixels,
    ) -> Result<()> {
        let scale_factor = self.scale_factor();
        let glyph_origin = origin.scale(scale_factor);
        let params = RenderGlyphParams {
            font_id,
            glyph_id,
            font_size,
            // We don't render emojis with subpixel variants.
            subpixel_variant: Default::default(),
            scale_factor,
            is_emoji: true,
        };

        let raster_bounds = self.text_system().raster_bounds(&params)?;
        if !raster_bounds.is_zero() {
            let tile =
                self.window
                    .sprite_atlas
                    .get_or_insert_with(&params.clone().into(), &mut || {
                        let (size, bytes) = self.text_system().rasterize_glyph(&params)?;
                        Ok((size, Cow::Owned(bytes)))
                    })?;
            let bounds = Bounds {
                origin: glyph_origin.map(|px| px.floor()) + raster_bounds.origin.map(Into::into),
                size: tile.bounds.size.map(Into::into),
            };
            let content_mask = self.content_mask().scale(scale_factor);
            let window = &mut *self.window;

            window.next_frame.scene_builder.insert(
                &window.next_frame.z_index_stack,
                PolychromeSprite {
                    order: 0,
                    bounds,
                    corner_radii: Default::default(),
                    content_mask,
                    tile,
                    grayscale: false,
                },
            );
        }
        Ok(())
    }

    /// Paint a monochrome SVG into the scene for the next frame at the current stacking context.
    pub fn paint_svg(
        &mut self,
        bounds: Bounds<Pixels>,
        path: SharedString,
        color: Hsla,
    ) -> Result<()> {
        let scale_factor = self.scale_factor();
        let bounds = bounds.scale(scale_factor);
        // Render the SVG at twice the size to get a higher quality result.
        let params = RenderSvgParams {
            path,
            size: bounds
                .size
                .map(|pixels| DevicePixels::from((pixels.0 * 2.).ceil() as i32)),
        };

        let tile =
            self.window
                .sprite_atlas
                .get_or_insert_with(&params.clone().into(), &mut || {
                    let bytes = self.svg_renderer.render(&params)?;
                    Ok((params.size, Cow::Owned(bytes)))
                })?;
        let content_mask = self.content_mask().scale(scale_factor);

        let window = &mut *self.window;
        window.next_frame.scene_builder.insert(
            &window.next_frame.z_index_stack,
            MonochromeSprite {
                order: 0,
                bounds,
                content_mask,
                color,
                tile,
            },
        );

        Ok(())
    }

    /// Paint an image into the scene for the next frame at the current z-index.
    pub fn paint_image(
        &mut self,
        bounds: Bounds<Pixels>,
        corner_radii: Corners<Pixels>,
        data: Arc<ImageData>,
        grayscale: bool,
    ) -> Result<()> {
        let scale_factor = self.scale_factor();
        let bounds = bounds.scale(scale_factor);
        let params = RenderImageParams { image_id: data.id };

        let tile = self
            .window
            .sprite_atlas
            .get_or_insert_with(&params.clone().into(), &mut || {
                Ok((data.size(), Cow::Borrowed(data.as_bytes())))
            })?;
        let content_mask = self.content_mask().scale(scale_factor);
        let corner_radii = corner_radii.scale(scale_factor);

        let window = &mut *self.window;
        window.next_frame.scene_builder.insert(
            &window.next_frame.z_index_stack,
            PolychromeSprite {
                order: 0,
                bounds,
                content_mask,
                corner_radii,
                tile,
                grayscale,
            },
        );
        Ok(())
    }

    /// Paint a surface into the scene for the next frame at the current z-index.
    pub fn paint_surface(&mut self, bounds: Bounds<Pixels>, image_buffer: CVImageBuffer) {
        let scale_factor = self.scale_factor();
        let bounds = bounds.scale(scale_factor);
        let content_mask = self.content_mask().scale(scale_factor);
        let window = &mut *self.window;
        window.next_frame.scene_builder.insert(
            &window.next_frame.z_index_stack,
            Surface {
                order: 0,
                bounds,
                content_mask,
                image_buffer,
            },
        );
    }

    /// Draw pixels to the display for this window based on the contents of its scene.
    pub(crate) fn draw(&mut self) -> Scene {
        self.window.dirty = false;
        self.window.drawing = true;

        #[cfg(any(test, feature = "test-support"))]
        {
            self.window.focus_invalidated = false;
        }

        self.text_system().start_frame();
        self.window.platform_window.clear_input_handler();
        self.window.layout_engine.as_mut().unwrap().clear();
        self.window.next_frame.clear();
        self.window.frame_arena.clear();
        let root_view = self.window.root_view.take().unwrap();

        self.with_z_index(0, |cx| {
            cx.with_key_dispatch(Some(KeyContext::default()), None, |_, cx| {
                for (action_type, action_listeners) in &cx.app.global_action_listeners {
                    for action_listener in action_listeners.iter().cloned() {
                        let listener = cx
                            .window
                            .frame_arena
                            .alloc(|| {
                                move |action: &dyn Any, phase, cx: &mut WindowContext<'_>| {
                                    action_listener(action, phase, cx)
                                }
                            })
                            .map(|listener| listener as _);
                        cx.window
                            .next_frame
                            .dispatch_tree
                            .on_action(*action_type, ArenaRef::from(listener))
                    }
                }

                let available_space = cx.window.viewport_size.map(Into::into);
                root_view.draw(Point::default(), available_space, cx);
            })
        });

        if let Some(active_drag) = self.app.active_drag.take() {
            self.with_z_index(ACTIVE_DRAG_Z_INDEX, |cx| {
                let offset = cx.mouse_position() - active_drag.cursor_offset;
                let available_space = size(AvailableSpace::MinContent, AvailableSpace::MinContent);
                active_drag.view.draw(offset, available_space, cx);
            });
            self.active_drag = Some(active_drag);
        } else if let Some(active_tooltip) = self.app.active_tooltip.take() {
            self.with_z_index(1, |cx| {
                let available_space = size(AvailableSpace::MinContent, AvailableSpace::MinContent);
                active_tooltip
                    .view
                    .draw(active_tooltip.cursor_offset, available_space, cx);
            });
        }

        self.window
            .next_frame
            .dispatch_tree
            .preserve_pending_keystrokes(
                &mut self.window.rendered_frame.dispatch_tree,
                self.window.focus,
            );
        self.window.next_frame.focus = self.window.focus;
        self.window.next_frame.window_active = self.window.active;
        self.window.root_view = Some(root_view);

        let previous_focus_path = self.window.rendered_frame.focus_path();
        let previous_window_active = self.window.rendered_frame.window_active;
        mem::swap(&mut self.window.rendered_frame, &mut self.window.next_frame);
        let current_focus_path = self.window.rendered_frame.focus_path();
        let current_window_active = self.window.rendered_frame.window_active;

        let scene = self.window.rendered_frame.scene_builder.build();

        // Set the cursor only if we're the active window.
        let cursor_style = self
            .window
            .requested_cursor_style
            .take()
            .unwrap_or(CursorStyle::Arrow);
        if self.is_window_active() {
            self.platform.set_cursor_style(cursor_style);
        }

        if previous_focus_path != current_focus_path
            || previous_window_active != current_window_active
        {
            if !previous_focus_path.is_empty() && current_focus_path.is_empty() {
                self.window
                    .focus_lost_listeners
                    .clone()
                    .retain(&(), |listener| listener(self));
            }

            let event = FocusEvent {
                previous_focus_path: if previous_window_active {
                    previous_focus_path
                } else {
                    Default::default()
                },
                current_focus_path: if current_window_active {
                    current_focus_path
                } else {
                    Default::default()
                },
            };
            self.window
                .focus_listeners
                .clone()
                .retain(&(), |listener| listener(&event, self));
        }

        self.window.drawing = false;
        ELEMENT_ARENA.with_borrow_mut(|element_arena| element_arena.clear());

        scene
    }

    /// Dispatch a mouse or keyboard event on the window.
    pub fn dispatch_event(&mut self, event: InputEvent) -> bool {
        // Handlers may set this to false by calling `stop_propagation`.
        self.app.propagate_event = true;
        // Handlers may set this to true by calling `prevent_default`.
        self.window.default_prevented = false;

        let event = match event {
            // Track the mouse position with our own state, since accessing the platform
            // API for the mouse position can only occur on the main thread.
            InputEvent::MouseMove(mouse_move) => {
                self.window.mouse_position = mouse_move.position;
                self.window.modifiers = mouse_move.modifiers;
                InputEvent::MouseMove(mouse_move)
            }
            InputEvent::MouseDown(mouse_down) => {
                self.window.mouse_position = mouse_down.position;
                self.window.modifiers = mouse_down.modifiers;
                InputEvent::MouseDown(mouse_down)
            }
            InputEvent::MouseUp(mouse_up) => {
                self.window.mouse_position = mouse_up.position;
                self.window.modifiers = mouse_up.modifiers;
                InputEvent::MouseUp(mouse_up)
            }
            InputEvent::MouseExited(mouse_exited) => {
                self.window.modifiers = mouse_exited.modifiers;
                InputEvent::MouseExited(mouse_exited)
            }
            InputEvent::ModifiersChanged(modifiers_changed) => {
                self.window.modifiers = modifiers_changed.modifiers;
                InputEvent::ModifiersChanged(modifiers_changed)
            }
            InputEvent::ScrollWheel(scroll_wheel) => {
                self.window.mouse_position = scroll_wheel.position;
                self.window.modifiers = scroll_wheel.modifiers;
                InputEvent::ScrollWheel(scroll_wheel)
            }
            // Translate dragging and dropping of external files from the operating system
            // to internal drag and drop events.
            InputEvent::FileDrop(file_drop) => match file_drop {
                FileDropEvent::Entered { position, paths } => {
                    self.window.mouse_position = position;
                    if self.active_drag.is_none() {
                        self.active_drag = Some(AnyDrag {
                            value: Box::new(paths.clone()),
                            view: self.new_view(|_| paths).into(),
                            cursor_offset: position,
                        });
                    }
                    InputEvent::MouseMove(MouseMoveEvent {
                        position,
                        pressed_button: Some(MouseButton::Left),
                        modifiers: Modifiers::default(),
                    })
                }
                FileDropEvent::Pending { position } => {
                    self.window.mouse_position = position;
                    InputEvent::MouseMove(MouseMoveEvent {
                        position,
                        pressed_button: Some(MouseButton::Left),
                        modifiers: Modifiers::default(),
                    })
                }
                FileDropEvent::Submit { position } => {
                    self.activate(true);
                    self.window.mouse_position = position;
                    InputEvent::MouseUp(MouseUpEvent {
                        button: MouseButton::Left,
                        position,
                        modifiers: Modifiers::default(),
                        click_count: 1,
                    })
                }
                FileDropEvent::Exited => InputEvent::MouseUp(MouseUpEvent {
                    button: MouseButton::Left,
                    position: Point::default(),
                    modifiers: Modifiers::default(),
                    click_count: 1,
                }),
            },
            InputEvent::KeyDown(_) | InputEvent::KeyUp(_) => event,
        };

        if let Some(any_mouse_event) = event.mouse_event() {
            self.dispatch_mouse_event(any_mouse_event);
        } else if let Some(any_key_event) = event.keyboard_event() {
            self.dispatch_key_event(any_key_event);
        }

        !self.app.propagate_event
    }

    fn dispatch_mouse_event(&mut self, event: &dyn Any) {
        if let Some(mut handlers) = self
            .window
            .rendered_frame
            .mouse_listeners
            .remove(&event.type_id())
        {
            // Because handlers may add other handlers, we sort every time.
            handlers.sort_by(|(a, _), (b, _)| a.cmp(b));

            // Capture phase, events bubble from back to front. Handlers for this phase are used for
            // special purposes, such as detecting events outside of a given Bounds.
            for (_, handler) in &mut handlers {
                handler(event, DispatchPhase::Capture, self);
                if !self.app.propagate_event {
                    break;
                }
            }

            // Bubble phase, where most normal handlers do their work.
            if self.app.propagate_event {
                for (_, handler) in handlers.iter_mut().rev() {
                    handler(event, DispatchPhase::Bubble, self);
                    if !self.app.propagate_event {
                        break;
                    }
                }
            }

            self.window
                .rendered_frame
                .mouse_listeners
                .insert(event.type_id(), handlers);
        }

        if self.app.propagate_event && self.has_active_drag() {
            if event.is::<MouseMoveEvent>() {
                // If this was a mouse move event, redraw the window so that the
                // active drag can follow the mouse cursor.
                self.notify();
            } else if event.is::<MouseUpEvent>() {
                // If this was a mouse up event, cancel the active drag and redraw
                // the window.
                self.active_drag = None;
                self.notify();
            }
        }
    }

    fn dispatch_key_event(&mut self, event: &dyn Any) {
        let node_id = self
            .window
            .focus
            .and_then(|focus_id| {
                self.window
                    .rendered_frame
                    .dispatch_tree
                    .focusable_node_id(focus_id)
            })
            .unwrap_or_else(|| self.window.rendered_frame.dispatch_tree.root_node_id());

        let dispatch_path = self
            .window
            .rendered_frame
            .dispatch_tree
            .dispatch_path(node_id);

        let mut actions: Vec<Box<dyn Action>> = Vec::new();

        let mut context_stack: SmallVec<[KeyContext; 16]> = SmallVec::new();
        for node_id in &dispatch_path {
            let node = self.window.rendered_frame.dispatch_tree.node(*node_id);

            if let Some(context) = node.context.clone() {
                context_stack.push(context);
            }
        }

        for node_id in dispatch_path.iter().rev() {
            // Match keystrokes
            let node = self.window.rendered_frame.dispatch_tree.node(*node_id);
            if node.context.is_some() {
                if let Some(key_down_event) = event.downcast_ref::<KeyDownEvent>() {
                    let mut new_actions = self
                        .window
                        .rendered_frame
                        .dispatch_tree
                        .dispatch_key(&key_down_event.keystroke, &context_stack);
                    actions.append(&mut new_actions);
                }

                context_stack.pop();
            }
        }

        if !actions.is_empty() {
            self.clear_pending_keystrokes();
        }

        self.propagate_event = true;
        for action in actions {
            self.dispatch_action_on_node(node_id, action.boxed_clone());
            if !self.propagate_event {
                self.dispatch_keystroke_observers(event, Some(action));
                return;
            }
        }

        // Capture phase
        for node_id in &dispatch_path {
            let node = self.window.rendered_frame.dispatch_tree.node(*node_id);

            for key_listener in node.key_listeners.clone() {
                key_listener(event, DispatchPhase::Capture, self);
                if !self.propagate_event {
                    return;
                }
            }
        }

        // Bubble phase
        for node_id in dispatch_path.iter().rev() {
            // Handle low level key events
            let node = self.window.rendered_frame.dispatch_tree.node(*node_id);
            for key_listener in node.key_listeners.clone() {
                key_listener(event, DispatchPhase::Bubble, self);
                if !self.propagate_event {
                    return;
                }
            }
        }

        self.dispatch_keystroke_observers(event, None);
    }

    /// Determine whether a potential multi-stroke key binding is in progress on this window.
    pub fn has_pending_keystrokes(&self) -> bool {
        self.window
            .rendered_frame
            .dispatch_tree
            .has_pending_keystrokes()
    }

    fn dispatch_action_on_node(&mut self, node_id: DispatchNodeId, action: Box<dyn Action>) {
        let dispatch_path = self
            .window
            .rendered_frame
            .dispatch_tree
            .dispatch_path(node_id);

        // Capture phase
        for node_id in &dispatch_path {
            let node = self.window.rendered_frame.dispatch_tree.node(*node_id);
            for DispatchActionListener {
                action_type,
                listener,
            } in node.action_listeners.clone()
            {
                let any_action = action.as_any();
                if action_type == any_action.type_id() {
                    listener(any_action, DispatchPhase::Capture, self);
                    if !self.propagate_event {
                        return;
                    }
                }
            }
        }
        // Bubble phase
        for node_id in dispatch_path.iter().rev() {
            let node = self.window.rendered_frame.dispatch_tree.node(*node_id);
            for DispatchActionListener {
                action_type,
                listener,
            } in node.action_listeners.clone()
            {
                let any_action = action.as_any();
                if action_type == any_action.type_id() {
                    self.propagate_event = false; // Actions stop propagation by default during the bubble phase
                    listener(any_action, DispatchPhase::Bubble, self);
                    if !self.propagate_event {
                        return;
                    }
                }
            }
        }
    }

    /// Register the given handler to be invoked whenever the global of the given type
    /// is updated.
    pub fn observe_global<G: 'static>(
        &mut self,
        f: impl Fn(&mut WindowContext<'_>) + 'static,
    ) -> Subscription {
        let window_handle = self.window.handle;
        let (subscription, activate) = self.global_observers.insert(
            TypeId::of::<G>(),
            Box::new(move |cx| window_handle.update(cx, |_, cx| f(cx)).is_ok()),
        );
        self.app.defer(move |_| activate());
        subscription
    }

    /// Focus the current window and bring it to the foreground at the platform level.
    pub fn activate_window(&self) {
        self.window.platform_window.activate();
    }

    /// Minimize the current window at the platform level.
    pub fn minimize_window(&self) {
        self.window.platform_window.minimize();
    }

    /// Toggle full screen status on the current window at the platform level.
    pub fn toggle_full_screen(&self) {
        self.window.platform_window.toggle_full_screen();
    }

    /// Present a platform dialog.
    /// The provided message will be presented, along with buttons for each answer.
    /// When a button is clicked, the returned Receiver will receive the index of the clicked button.
    pub fn prompt(
        &self,
        level: PromptLevel,
        message: &str,
        answers: &[&str],
    ) -> oneshot::Receiver<usize> {
        self.window.platform_window.prompt(level, message, answers)
    }

    /// Returns all available actions for the focused element.
    pub fn available_actions(&self) -> Vec<Box<dyn Action>> {
        let node_id = self
            .window
            .focus
            .and_then(|focus_id| {
                self.window
                    .rendered_frame
                    .dispatch_tree
                    .focusable_node_id(focus_id)
            })
            .unwrap_or_else(|| self.window.rendered_frame.dispatch_tree.root_node_id());

        self.window
            .rendered_frame
            .dispatch_tree
            .available_actions(node_id)
    }

<<<<<<< HEAD
    /// What bindings exist for the current element?
=======
    /// Returns key bindings that invoke the given action on the currently focused element.
>>>>>>> 43fbe6fe
    pub fn bindings_for_action(&self, action: &dyn Action) -> Vec<KeyBinding> {
        self.window
            .rendered_frame
            .dispatch_tree
            .bindings_for_action(
                action,
                &self.window.rendered_frame.dispatch_tree.context_stack,
            )
    }

<<<<<<< HEAD
    /// If the given handle were to be focused, what bindings would exist for the given action.
    pub fn bindings_for_action_when_focused(
=======
    /// Returns any bindings that would invoke the given action on the given focus handle if it were focused.
    pub fn bindings_for_action_in(
>>>>>>> 43fbe6fe
        &self,
        action: &dyn Action,
        focus_handle: &FocusHandle,
    ) -> Vec<KeyBinding> {
        let dispatch_tree = &self.window.rendered_frame.dispatch_tree;

        let Some(node_id) = dispatch_tree.focusable_node_id(focus_handle.id) else {
            return vec![];
        };
        let context_stack = dispatch_tree
            .dispatch_path(node_id)
            .into_iter()
            .filter_map(|node_id| dispatch_tree.node(node_id).context.clone())
            .collect();
        dispatch_tree.bindings_for_action(action, &context_stack)
    }

    /// Returns a generic event listener that invokes the given listener with the view and context associated with the given view handle.
    pub fn listener_for<V: Render, E>(
        &self,
        view: &View<V>,
        f: impl Fn(&mut V, &E, &mut ViewContext<V>) + 'static,
    ) -> impl Fn(&E, &mut WindowContext) + 'static {
        let view = view.downgrade();
        move |e: &E, cx: &mut WindowContext| {
            view.update(cx, |view, cx| f(view, e, cx)).ok();
        }
    }

    /// Returns a generic handler that invokes the given handler with the view and context associated with the given view handle.
    pub fn handler_for<V: Render>(
        &self,
        view: &View<V>,
        f: impl Fn(&mut V, &mut ViewContext<V>) + 'static,
    ) -> impl Fn(&mut WindowContext) {
        let view = view.downgrade();
        move |cx: &mut WindowContext| {
            view.update(cx, |view, cx| f(view, cx)).ok();
        }
    }

    /// Invoke the given function with the given focus handle present on the key dispatch stack.
    /// If you want an element to participate in key dispatch, use this method to push its key context and focus handle into the stack during paint.
    pub fn with_key_dispatch<R>(
        &mut self,
        context: Option<KeyContext>,
        focus_handle: Option<FocusHandle>,
        f: impl FnOnce(Option<FocusHandle>, &mut Self) -> R,
    ) -> R {
        let window = &mut self.window;
        window.next_frame.dispatch_tree.push_node(context.clone());
        if let Some(focus_handle) = focus_handle.as_ref() {
            window
                .next_frame
                .dispatch_tree
                .make_focusable(focus_handle.id);
        }
        let result = f(focus_handle, self);

        self.window.next_frame.dispatch_tree.pop_node();

        result
    }

    /// Set an input handler, such as [`ElementInputHandler`][element_input_handler], which interfaces with the
    /// platform to receive textual input with proper integration with concerns such
    /// as IME interactions.
    ///
    /// [element_input_handler]: crate::ElementInputHandler
    pub fn handle_input(
        &mut self,
        focus_handle: &FocusHandle,
        input_handler: impl PlatformInputHandler,
    ) {
        if focus_handle.is_focused(self) {
            self.window
                .platform_window
                .set_input_handler(Box::new(input_handler));
        }
    }

    /// Register a callback that can interrupt the closing of the current window based the returned boolean.
    /// If the callback returns false, the window won't be closed.
    pub fn on_window_should_close(&mut self, f: impl Fn(&mut WindowContext) -> bool + 'static) {
        let mut this = self.to_async();
        self.window
            .platform_window
            .on_should_close(Box::new(move || {
                this.update(|_, cx| {
                    // Ensure that the window is removed from the app if it's been closed
                    // by always pre-empting the system close event.
                    if f(cx) {
                        cx.remove_window();
                    }
                    false
                })
                .unwrap_or(true)
            }))
    }
}

impl Context for WindowContext<'_> {
    type Result<T> = T;

    fn new_model<T>(&mut self, build_model: impl FnOnce(&mut ModelContext<'_, T>) -> T) -> Model<T>
    where
        T: 'static,
    {
        let slot = self.app.entities.reserve();
        let model = build_model(&mut ModelContext::new(&mut *self.app, slot.downgrade()));
        self.entities.insert(slot, model)
    }

    fn update_model<T: 'static, R>(
        &mut self,
        model: &Model<T>,
        update: impl FnOnce(&mut T, &mut ModelContext<'_, T>) -> R,
    ) -> R {
        let mut entity = self.entities.lease(model);
        let result = update(
            &mut *entity,
            &mut ModelContext::new(&mut *self.app, model.downgrade()),
        );
        self.entities.end_lease(entity);
        result
    }

    fn update_window<T, F>(&mut self, window: AnyWindowHandle, update: F) -> Result<T>
    where
        F: FnOnce(AnyView, &mut WindowContext<'_>) -> T,
    {
        if window == self.window.handle {
            let root_view = self.window.root_view.clone().unwrap();
            Ok(update(root_view, self))
        } else {
            window.update(self.app, update)
        }
    }

    fn read_model<T, R>(
        &self,
        handle: &Model<T>,
        read: impl FnOnce(&T, &AppContext) -> R,
    ) -> Self::Result<R>
    where
        T: 'static,
    {
        let entity = self.entities.read(handle);
        read(entity, &*self.app)
    }

    fn read_window<T, R>(
        &self,
        window: &WindowHandle<T>,
        read: impl FnOnce(View<T>, &AppContext) -> R,
    ) -> Result<R>
    where
        T: 'static,
    {
        if window.any_handle == self.window.handle {
            let root_view = self
                .window
                .root_view
                .clone()
                .unwrap()
                .downcast::<T>()
                .map_err(|_| anyhow!("the type of the window's root view has changed"))?;
            Ok(read(root_view, self))
        } else {
            self.app.read_window(window, read)
        }
    }
}

impl VisualContext for WindowContext<'_> {
    fn new_view<V>(
        &mut self,
        build_view_state: impl FnOnce(&mut ViewContext<'_, V>) -> V,
    ) -> Self::Result<View<V>>
    where
        V: 'static + Render,
    {
        let slot = self.app.entities.reserve();
        let view = View {
            model: slot.clone(),
        };
        let mut cx = ViewContext::new(&mut *self.app, &mut *self.window, &view);
        let entity = build_view_state(&mut cx);
        cx.entities.insert(slot, entity);

        cx.new_view_observers
            .clone()
            .retain(&TypeId::of::<V>(), |observer| {
                let any_view = AnyView::from(view.clone());
                (observer)(any_view, self);
                true
            });

        view
    }

    /// Update the given view. Prefer calling `View::update` instead, which calls this method.
    fn update_view<T: 'static, R>(
        &mut self,
        view: &View<T>,
        update: impl FnOnce(&mut T, &mut ViewContext<'_, T>) -> R,
    ) -> Self::Result<R> {
        let mut lease = self.app.entities.lease(&view.model);
        let mut cx = ViewContext::new(&mut *self.app, &mut *self.window, view);
        let result = update(&mut *lease, &mut cx);
        cx.app.entities.end_lease(lease);
        result
    }

    fn replace_root_view<V>(
        &mut self,
        build_view: impl FnOnce(&mut ViewContext<'_, V>) -> V,
    ) -> Self::Result<View<V>>
    where
        V: 'static + Render,
    {
        let view = self.new_view(build_view);
        self.window.root_view = Some(view.clone().into());
        self.notify();
        view
    }

    fn focus_view<V: crate::FocusableView>(&mut self, view: &View<V>) -> Self::Result<()> {
        self.update_view(view, |view, cx| {
            view.focus_handle(cx).clone().focus(cx);
        })
    }

    fn dismiss_view<V>(&mut self, view: &View<V>) -> Self::Result<()>
    where
        V: ManagedView,
    {
        self.update_view(view, |_, cx| cx.emit(DismissEvent))
    }
}

impl<'a> std::ops::Deref for WindowContext<'a> {
    type Target = AppContext;

    fn deref(&self) -> &Self::Target {
        self.app
    }
}

impl<'a> std::ops::DerefMut for WindowContext<'a> {
    fn deref_mut(&mut self) -> &mut Self::Target {
        self.app
    }
}

impl<'a> Borrow<AppContext> for WindowContext<'a> {
    fn borrow(&self) -> &AppContext {
        self.app
    }
}

impl<'a> BorrowMut<AppContext> for WindowContext<'a> {
    fn borrow_mut(&mut self) -> &mut AppContext {
        self.app
    }
}

/// This trait contains functionality that is shared across [`ViewContext`] and [`WindowContext`]
pub trait BorrowWindow: BorrowMut<Window> + BorrowMut<AppContext> {
    #[doc(hidden)]
    fn app_mut(&mut self) -> &mut AppContext {
        self.borrow_mut()
    }

    #[doc(hidden)]
    fn app(&self) -> &AppContext {
        self.borrow()
    }

    #[doc(hidden)]
    fn window(&self) -> &Window {
        self.borrow()
    }

    #[doc(hidden)]
    fn window_mut(&mut self) -> &mut Window {
        self.borrow_mut()
    }

    /// Pushes the given element id onto the global stack and invokes the given closure
    /// with a `GlobalElementId`, which disambiguates the given id in the context of its ancestor
    /// ids. Because elements are discarded and recreated on each frame, the `GlobalElementId` is
    /// used to associate state with identified elements across separate frames.
    fn with_element_id<R>(
        &mut self,
        id: Option<impl Into<ElementId>>,
        f: impl FnOnce(&mut Self) -> R,
    ) -> R {
        if let Some(id) = id.map(Into::into) {
            let window = self.window_mut();
            window.element_id_stack.push(id);
            let result = f(self);
            let window: &mut Window = self.borrow_mut();
            window.element_id_stack.pop();
            result
        } else {
            f(self)
        }
    }

    /// Invoke the given function with the given content mask after intersecting it
    /// with the current mask.
    fn with_content_mask<R>(
        &mut self,
        mask: Option<ContentMask<Pixels>>,
        f: impl FnOnce(&mut Self) -> R,
    ) -> R {
        if let Some(mask) = mask {
            let mask = mask.intersect(&self.content_mask());
            self.window_mut().next_frame.content_mask_stack.push(mask);
            let result = f(self);
            self.window_mut().next_frame.content_mask_stack.pop();
            result
        } else {
            f(self)
        }
    }

    /// Invoke the given function with the content mask reset to that
    /// of the window.
    fn break_content_mask<R>(&mut self, f: impl FnOnce(&mut Self) -> R) -> R {
        let mask = ContentMask {
            bounds: Bounds {
                origin: Point::default(),
                size: self.window().viewport_size,
            },
        };
        let new_stacking_order_id =
            post_inc(&mut self.window_mut().next_frame.next_stacking_order_id);
        let old_stacking_order = mem::take(&mut self.window_mut().next_frame.z_index_stack);
        self.window_mut().next_frame.z_index_stack.id = new_stacking_order_id;
        self.window_mut().next_frame.content_mask_stack.push(mask);
        let result = f(self);
        self.window_mut().next_frame.content_mask_stack.pop();
        self.window_mut().next_frame.z_index_stack = old_stacking_order;
        result
    }

    /// Called during painting to invoke the given closure in a new stacking context. The given
    /// z-index is interpreted relative to the previous call to `stack`.
    fn with_z_index<R>(&mut self, z_index: u8, f: impl FnOnce(&mut Self) -> R) -> R {
        let new_stacking_order_id =
            post_inc(&mut self.window_mut().next_frame.next_stacking_order_id);
        let old_stacking_order_id = mem::replace(
            &mut self.window_mut().next_frame.z_index_stack.id,
            new_stacking_order_id,
        );
        self.window_mut().next_frame.z_index_stack.id = new_stacking_order_id;
        self.window_mut().next_frame.z_index_stack.push(z_index);
        let result = f(self);
        self.window_mut().next_frame.z_index_stack.id = old_stacking_order_id;
        self.window_mut().next_frame.z_index_stack.pop();
        result
    }

    /// Update the global element offset relative to the current offset. This is used to implement
    /// scrolling.
    fn with_element_offset<R>(
        &mut self,
        offset: Point<Pixels>,
        f: impl FnOnce(&mut Self) -> R,
    ) -> R {
        if offset.is_zero() {
            return f(self);
        };

        let abs_offset = self.element_offset() + offset;
        self.with_absolute_element_offset(abs_offset, f)
    }

    /// Update the global element offset based on the given offset. This is used to implement
    /// drag handles and other manual painting of elements.
    fn with_absolute_element_offset<R>(
        &mut self,
        offset: Point<Pixels>,
        f: impl FnOnce(&mut Self) -> R,
    ) -> R {
        self.window_mut()
            .next_frame
            .element_offset_stack
            .push(offset);
        let result = f(self);
        self.window_mut().next_frame.element_offset_stack.pop();
        result
    }

    /// Obtain the current element offset.
    fn element_offset(&self) -> Point<Pixels> {
        self.window()
            .next_frame
            .element_offset_stack
            .last()
            .copied()
            .unwrap_or_default()
    }

    /// Update or initialize state for an element with the given id that lives across multiple
    /// frames. If an element with this id existed in the rendered frame, its state will be passed
    /// to the given closure. The state returned by the closure will be stored so it can be referenced
    /// when drawing the next frame.
    fn with_element_state<S, R>(
        &mut self,
        id: ElementId,
        f: impl FnOnce(Option<S>, &mut Self) -> (R, S),
    ) -> R
    where
        S: 'static,
    {
        self.with_element_id(Some(id), |cx| {
            let global_id = cx.window().element_id_stack.clone();

            if let Some(any) = cx
                .window_mut()
                .next_frame
                .element_states
                .remove(&global_id)
                .or_else(|| {
                    cx.window_mut()
                        .rendered_frame
                        .element_states
                        .remove(&global_id)
                })
            {
                let ElementStateBox {
                    inner,

                    #[cfg(debug_assertions)]
                    type_name
                } = any;
                // Using the extra inner option to avoid needing to reallocate a new box.
                let mut state_box = inner
                    .downcast::<Option<S>>()
                    .map_err(|_| {
                        #[cfg(debug_assertions)]
                        {
                            anyhow!(
                                "invalid element state type for id, requested_type {:?}, actual type: {:?}",
                                std::any::type_name::<S>(),
                                type_name
                            )
                        }

                        #[cfg(not(debug_assertions))]
                        {
                            anyhow!(
                                "invalid element state type for id, requested_type {:?}",
                                std::any::type_name::<S>(),
                            )
                        }
                    })
                    .unwrap();

                // Actual: Option<AnyElement> <- View
                // Requested: () <- AnyElemet
                let state = state_box
                    .take()
                    .expect("element state is already on the stack");
                let (result, state) = f(Some(state), cx);
                state_box.replace(state);
                cx.window_mut()
                    .next_frame
                    .element_states
                    .insert(global_id, ElementStateBox {
                        inner: state_box,

                        #[cfg(debug_assertions)]
                        type_name
                    });
                result
            } else {
                let (result, state) = f(None, cx);
                cx.window_mut()
                    .next_frame
                    .element_states
                    .insert(global_id,
                        ElementStateBox {
                            inner: Box::new(Some(state)),

                            #[cfg(debug_assertions)]
                            type_name: std::any::type_name::<S>()
                        }

                    );
                result
            }
        })
    }

    /// Obtain the current content mask.
    fn content_mask(&self) -> ContentMask<Pixels> {
        self.window()
            .next_frame
            .content_mask_stack
            .last()
            .cloned()
            .unwrap_or_else(|| ContentMask {
                bounds: Bounds {
                    origin: Point::default(),
                    size: self.window().viewport_size,
                },
            })
    }

    /// The size of an em for the base font of the application. Adjusting this value allows the
    /// UI to scale, just like zooming a web page.
    fn rem_size(&self) -> Pixels {
        self.window().rem_size
    }
}

impl Borrow<Window> for WindowContext<'_> {
    fn borrow(&self) -> &Window {
        self.window
    }
}

impl BorrowMut<Window> for WindowContext<'_> {
    fn borrow_mut(&mut self) -> &mut Window {
        self.window
    }
}

impl<T> BorrowWindow for T where T: BorrowMut<AppContext> + BorrowMut<Window> {}

/// Provides access to application state that is specialized for a particular [`View`].
/// Allows you to interact with focus, emit events, etc.
/// ViewContext also derefs to [`WindowContext`], giving you access to all of its methods as well.
/// When you call [`View::update`], you're passed a `&mut V` and an `&mut ViewContext<V>`.
pub struct ViewContext<'a, V> {
    window_cx: WindowContext<'a>,
    view: &'a View<V>,
}

impl<V> Borrow<AppContext> for ViewContext<'_, V> {
    fn borrow(&self) -> &AppContext {
        &*self.window_cx.app
    }
}

impl<V> BorrowMut<AppContext> for ViewContext<'_, V> {
    fn borrow_mut(&mut self) -> &mut AppContext {
        &mut *self.window_cx.app
    }
}

impl<V> Borrow<Window> for ViewContext<'_, V> {
    fn borrow(&self) -> &Window {
        &*self.window_cx.window
    }
}

impl<V> BorrowMut<Window> for ViewContext<'_, V> {
    fn borrow_mut(&mut self) -> &mut Window {
        &mut *self.window_cx.window
    }
}

impl<'a, V: 'static> ViewContext<'a, V> {
    pub(crate) fn new(app: &'a mut AppContext, window: &'a mut Window, view: &'a View<V>) -> Self {
        Self {
            window_cx: WindowContext::new(app, window),
            view,
        }
    }

    /// Get the entity_id of this view.
    pub fn entity_id(&self) -> EntityId {
        self.view.entity_id()
    }

    /// Get the view pointer underlying this context.
    pub fn view(&self) -> &View<V> {
        self.view
    }

    /// Get the model underlying this view.
    pub fn model(&self) -> &Model<V> {
        &self.view.model
    }

    /// Access the underlying window context.
    pub fn window_context(&mut self) -> &mut WindowContext<'a> {
        &mut self.window_cx
    }

    /// Set a given callback to be run on the next frame.
    pub fn on_next_frame(&mut self, f: impl FnOnce(&mut V, &mut ViewContext<V>) + 'static)
    where
        V: 'static,
    {
        let view = self.view().clone();
        self.window_cx.on_next_frame(move |cx| view.update(cx, f));
    }

    /// Schedules the given function to be run at the end of the current effect cycle, allowing entities
    /// that are currently on the stack to be returned to the app.
    pub fn defer(&mut self, f: impl FnOnce(&mut V, &mut ViewContext<V>) + 'static) {
        let view = self.view().downgrade();
        self.window_cx.defer(move |cx| {
            view.update(cx, f).ok();
        });
    }

    /// Observe another model or view for changes to its state, as tracked by [`ModelContext::notify`].
    pub fn observe<V2, E>(
        &mut self,
        entity: &E,
        mut on_notify: impl FnMut(&mut V, E, &mut ViewContext<'_, V>) + 'static,
    ) -> Subscription
    where
        V2: 'static,
        V: 'static,
        E: Entity<V2>,
    {
        let view = self.view().downgrade();
        let entity_id = entity.entity_id();
        let entity = entity.downgrade();
        let window_handle = self.window.handle;
        let (subscription, activate) = self.app.observers.insert(
            entity_id,
            Box::new(move |cx| {
                window_handle
                    .update(cx, |_, cx| {
                        if let Some(handle) = E::upgrade_from(&entity) {
                            view.update(cx, |this, cx| on_notify(this, handle, cx))
                                .is_ok()
                        } else {
                            false
                        }
                    })
                    .unwrap_or(false)
            }),
        );
        self.app.defer(move |_| activate());
        subscription
    }

    /// Subscribe to events emitted by another model or view.
    /// The entity to which you're subscribing must implement the [`EventEmitter`] trait.
    /// The callback will be invoked with a reference to the current view, a handle to the emitting entity (either a [`View`] or [`Model`]), the event, and a view context for the current view.
    pub fn subscribe<V2, E, Evt>(
        &mut self,
        entity: &E,
        mut on_event: impl FnMut(&mut V, E, &Evt, &mut ViewContext<'_, V>) + 'static,
    ) -> Subscription
    where
        V2: EventEmitter<Evt>,
        E: Entity<V2>,
        Evt: 'static,
    {
        let view = self.view().downgrade();
        let entity_id = entity.entity_id();
        let handle = entity.downgrade();
        let window_handle = self.window.handle;
        let (subscription, activate) = self.app.event_listeners.insert(
            entity_id,
            (
                TypeId::of::<Evt>(),
                Box::new(move |event, cx| {
                    window_handle
                        .update(cx, |_, cx| {
                            if let Some(handle) = E::upgrade_from(&handle) {
                                let event = event.downcast_ref().expect("invalid event type");
                                view.update(cx, |this, cx| on_event(this, handle, event, cx))
                                    .is_ok()
                            } else {
                                false
                            }
                        })
                        .unwrap_or(false)
                }),
            ),
        );
        self.app.defer(move |_| activate());
        subscription
    }

    /// Register a callback to be invoked when the view is released.
    ///
    /// The callback receives a handle to the view's window. This handle may be
    /// invalid, if the window was closed before the view was released.
    pub fn on_release(
        &mut self,
        on_release: impl FnOnce(&mut V, AnyWindowHandle, &mut AppContext) + 'static,
    ) -> Subscription {
        let window_handle = self.window.handle;
        let (subscription, activate) = self.app.release_listeners.insert(
            self.view.model.entity_id,
            Box::new(move |this, cx| {
                let this = this.downcast_mut().expect("invalid entity type");
                on_release(this, window_handle, cx)
            }),
        );
        activate();
        subscription
    }

    /// Register a callback to be invoked when the given Model or View is released.
    pub fn observe_release<V2, E>(
        &mut self,
        entity: &E,
        mut on_release: impl FnMut(&mut V, &mut V2, &mut ViewContext<'_, V>) + 'static,
    ) -> Subscription
    where
        V: 'static,
        V2: 'static,
        E: Entity<V2>,
    {
        let view = self.view().downgrade();
        let entity_id = entity.entity_id();
        let window_handle = self.window.handle;
        let (subscription, activate) = self.app.release_listeners.insert(
            entity_id,
            Box::new(move |entity, cx| {
                let entity = entity.downcast_mut().expect("invalid entity type");
                let _ = window_handle.update(cx, |_, cx| {
                    view.update(cx, |this, cx| on_release(this, entity, cx))
                });
            }),
        );
        activate();
        subscription
    }

    /// Indicate that this view has changed, which will invoke any observers and also mark the window as dirty.
    /// If this view or any of its ancestors are *cached*, notifying it will cause it or its ancestors to be redrawn.
    pub fn notify(&mut self) {
        if !self.window.drawing {
            self.window_cx.notify();
            self.window_cx.app.push_effect(Effect::Notify {
                emitter: self.view.model.entity_id,
            });
        }
    }

    /// Register a callback to be invoked when the window is resized.
    pub fn observe_window_bounds(
        &mut self,
        mut callback: impl FnMut(&mut V, &mut ViewContext<V>) + 'static,
    ) -> Subscription {
        let view = self.view.downgrade();
        let (subscription, activate) = self.window.bounds_observers.insert(
            (),
            Box::new(move |cx| view.update(cx, |view, cx| callback(view, cx)).is_ok()),
        );
        activate();
        subscription
    }

    /// Register a callback to be invoked when the window is activated or deactivated.
    pub fn observe_window_activation(
        &mut self,
        mut callback: impl FnMut(&mut V, &mut ViewContext<V>) + 'static,
    ) -> Subscription {
        let view = self.view.downgrade();
        let (subscription, activate) = self.window.activation_observers.insert(
            (),
            Box::new(move |cx| view.update(cx, |view, cx| callback(view, cx)).is_ok()),
        );
        activate();
        subscription
    }

    /// Register a listener to be called when the given focus handle receives focus.
    /// Returns a subscription and persists until the subscription is dropped.
    pub fn on_focus(
        &mut self,
        handle: &FocusHandle,
        mut listener: impl FnMut(&mut V, &mut ViewContext<V>) + 'static,
    ) -> Subscription {
        let view = self.view.downgrade();
        let focus_id = handle.id;
        let (subscription, activate) = self.window.focus_listeners.insert(
            (),
            Box::new(move |event, cx| {
                view.update(cx, |view, cx| {
                    if event.previous_focus_path.last() != Some(&focus_id)
                        && event.current_focus_path.last() == Some(&focus_id)
                    {
                        listener(view, cx)
                    }
                })
                .is_ok()
            }),
        );
        self.app.defer(move |_| activate());
        subscription
    }

    /// Register a listener to be called when the given focus handle or one of its descendants receives focus.
    /// Returns a subscription and persists until the subscription is dropped.
    pub fn on_focus_in(
        &mut self,
        handle: &FocusHandle,
        mut listener: impl FnMut(&mut V, &mut ViewContext<V>) + 'static,
    ) -> Subscription {
        let view = self.view.downgrade();
        let focus_id = handle.id;
        let (subscription, activate) = self.window.focus_listeners.insert(
            (),
            Box::new(move |event, cx| {
                view.update(cx, |view, cx| {
                    if !event.previous_focus_path.contains(&focus_id)
                        && event.current_focus_path.contains(&focus_id)
                    {
                        listener(view, cx)
                    }
                })
                .is_ok()
            }),
        );
        self.app.defer(move |_| activate());
        subscription
    }

    /// Register a listener to be called when the given focus handle loses focus.
    /// Returns a subscription and persists until the subscription is dropped.
    pub fn on_blur(
        &mut self,
        handle: &FocusHandle,
        mut listener: impl FnMut(&mut V, &mut ViewContext<V>) + 'static,
    ) -> Subscription {
        let view = self.view.downgrade();
        let focus_id = handle.id;
        let (subscription, activate) = self.window.focus_listeners.insert(
            (),
            Box::new(move |event, cx| {
                view.update(cx, |view, cx| {
                    if event.previous_focus_path.last() == Some(&focus_id)
                        && event.current_focus_path.last() != Some(&focus_id)
                    {
                        listener(view, cx)
                    }
                })
                .is_ok()
            }),
        );
        self.app.defer(move |_| activate());
        subscription
    }

    /// Register a listener to be called when nothing in the window has focus.
    /// This typically happens when the node that was focused is removed from the tree,
    /// and this callback lets you chose a default place to restore the users focus.
    /// Returns a subscription and persists until the subscription is dropped.
    pub fn on_focus_lost(
        &mut self,
        mut listener: impl FnMut(&mut V, &mut ViewContext<V>) + 'static,
    ) -> Subscription {
        let view = self.view.downgrade();
        let (subscription, activate) = self.window.focus_lost_listeners.insert(
            (),
            Box::new(move |cx| view.update(cx, |view, cx| listener(view, cx)).is_ok()),
        );
        activate();
        subscription
    }

    /// Register a listener to be called when the given focus handle or one of its descendants loses focus.
    /// Returns a subscription and persists until the subscription is dropped.
    pub fn on_focus_out(
        &mut self,
        handle: &FocusHandle,
        mut listener: impl FnMut(&mut V, &mut ViewContext<V>) + 'static,
    ) -> Subscription {
        let view = self.view.downgrade();
        let focus_id = handle.id;
        let (subscription, activate) = self.window.focus_listeners.insert(
            (),
            Box::new(move |event, cx| {
                view.update(cx, |view, cx| {
                    if event.previous_focus_path.contains(&focus_id)
                        && !event.current_focus_path.contains(&focus_id)
                    {
                        listener(view, cx)
                    }
                })
                .is_ok()
            }),
        );
        self.app.defer(move |_| activate());
        subscription
    }

    /// Schedule a future to be run asynchronously.
    /// The given callback is invoked with a [`WeakView<V>`] to avoid leaking the view for a long-running process.
    /// It's also given an [`AsyncWindowContext`], which can be used to access the state of the view across await points.
    /// The returned future will be polled on the main thread.
    pub fn spawn<Fut, R>(
        &mut self,
        f: impl FnOnce(WeakView<V>, AsyncWindowContext) -> Fut,
    ) -> Task<R>
    where
        R: 'static,
        Fut: Future<Output = R> + 'static,
    {
        let view = self.view().downgrade();
        self.window_cx.spawn(|cx| f(view, cx))
    }

    /// Update the global state of the given type.
    pub fn update_global<G, R>(&mut self, f: impl FnOnce(&mut G, &mut Self) -> R) -> R
    where
        G: 'static,
    {
        let mut global = self.app.lease_global::<G>();
        let result = f(&mut global, self);
        self.app.end_global_lease(global);
        result
    }

    /// Register a callback to be invoked when the given global state changes.
    pub fn observe_global<G: 'static>(
        &mut self,
        mut f: impl FnMut(&mut V, &mut ViewContext<'_, V>) + 'static,
    ) -> Subscription {
        let window_handle = self.window.handle;
        let view = self.view().downgrade();
        let (subscription, activate) = self.global_observers.insert(
            TypeId::of::<G>(),
            Box::new(move |cx| {
                window_handle
                    .update(cx, |_, cx| view.update(cx, |view, cx| f(view, cx)).is_ok())
                    .unwrap_or(false)
            }),
        );
        self.app.defer(move |_| activate());
        subscription
    }

    /// Add a listener for any mouse event that occurs in the window.
    /// This is a fairly low level method.
    /// Typically, you'll want to use methods on UI elements, which perform bounds checking etc.
    pub fn on_mouse_event<Event: 'static>(
        &mut self,
        handler: impl Fn(&mut V, &Event, DispatchPhase, &mut ViewContext<V>) + 'static,
    ) {
        let handle = self.view().clone();
        self.window_cx.on_mouse_event(move |event, phase, cx| {
            handle.update(cx, |view, cx| {
                handler(view, event, phase, cx);
            })
        });
    }

    /// Register a callback to be invoked when the given Key Event is dispatched to the window.
    pub fn on_key_event<Event: 'static>(
        &mut self,
        handler: impl Fn(&mut V, &Event, DispatchPhase, &mut ViewContext<V>) + 'static,
    ) {
        let handle = self.view().clone();
        self.window_cx.on_key_event(move |event, phase, cx| {
            handle.update(cx, |view, cx| {
                handler(view, event, phase, cx);
            })
        });
    }

    /// Register a callback to be invoked when the given Action type is dispatched to the window.
    pub fn on_action(
        &mut self,
        action_type: TypeId,
        listener: impl Fn(&mut V, &dyn Any, DispatchPhase, &mut ViewContext<V>) + 'static,
    ) {
        let handle = self.view().clone();
        self.window_cx
            .on_action(action_type, move |action, phase, cx| {
                handle.update(cx, |view, cx| {
                    listener(view, action, phase, cx);
                })
            });
    }

    /// Emit an event to be handled any other views that have subscribed via [ViewContext::subscribe].
    pub fn emit<Evt>(&mut self, event: Evt)
    where
        Evt: 'static,
        V: EventEmitter<Evt>,
    {
        let emitter = self.view.model.entity_id;
        self.app.push_effect(Effect::Emit {
            emitter,
            event_type: TypeId::of::<Evt>(),
            event: Box::new(event),
        });
    }

    /// Move focus to the current view, assuming it implements [`FocusableView`].
    pub fn focus_self(&mut self)
    where
        V: FocusableView,
    {
        self.defer(|view, cx| view.focus_handle(cx).focus(cx))
    }

    /// Convenience method for accessing view state in an event callback.
    ///
    /// Many GPUI callbacks take the form of `Fn(&E, &mut WindowContext)`,
    /// but it's often useful to be able to access view state in these
    /// callbacks. This method provides a convenient way to do so.
    pub fn listener<E>(
        &self,
        f: impl Fn(&mut V, &E, &mut ViewContext<V>) + 'static,
    ) -> impl Fn(&E, &mut WindowContext) + 'static {
        let view = self.view().downgrade();
        move |e: &E, cx: &mut WindowContext| {
            view.update(cx, |view, cx| f(view, e, cx)).ok();
        }
    }
}

impl<V> Context for ViewContext<'_, V> {
    type Result<U> = U;

    fn new_model<T: 'static>(
        &mut self,
        build_model: impl FnOnce(&mut ModelContext<'_, T>) -> T,
    ) -> Model<T> {
        self.window_cx.new_model(build_model)
    }

    fn update_model<T: 'static, R>(
        &mut self,
        model: &Model<T>,
        update: impl FnOnce(&mut T, &mut ModelContext<'_, T>) -> R,
    ) -> R {
        self.window_cx.update_model(model, update)
    }

    fn update_window<T, F>(&mut self, window: AnyWindowHandle, update: F) -> Result<T>
    where
        F: FnOnce(AnyView, &mut WindowContext<'_>) -> T,
    {
        self.window_cx.update_window(window, update)
    }

    fn read_model<T, R>(
        &self,
        handle: &Model<T>,
        read: impl FnOnce(&T, &AppContext) -> R,
    ) -> Self::Result<R>
    where
        T: 'static,
    {
        self.window_cx.read_model(handle, read)
    }

    fn read_window<T, R>(
        &self,
        window: &WindowHandle<T>,
        read: impl FnOnce(View<T>, &AppContext) -> R,
    ) -> Result<R>
    where
        T: 'static,
    {
        self.window_cx.read_window(window, read)
    }
}

impl<V: 'static> VisualContext for ViewContext<'_, V> {
    fn new_view<W: Render + 'static>(
        &mut self,
        build_view_state: impl FnOnce(&mut ViewContext<'_, W>) -> W,
    ) -> Self::Result<View<W>> {
        self.window_cx.new_view(build_view_state)
    }

    fn update_view<V2: 'static, R>(
        &mut self,
        view: &View<V2>,
        update: impl FnOnce(&mut V2, &mut ViewContext<'_, V2>) -> R,
    ) -> Self::Result<R> {
        self.window_cx.update_view(view, update)
    }

    fn replace_root_view<W>(
        &mut self,
        build_view: impl FnOnce(&mut ViewContext<'_, W>) -> W,
    ) -> Self::Result<View<W>>
    where
        W: 'static + Render,
    {
        self.window_cx.replace_root_view(build_view)
    }

    fn focus_view<W: FocusableView>(&mut self, view: &View<W>) -> Self::Result<()> {
        self.window_cx.focus_view(view)
    }

    fn dismiss_view<W: ManagedView>(&mut self, view: &View<W>) -> Self::Result<()> {
        self.window_cx.dismiss_view(view)
    }
}

impl<'a, V> std::ops::Deref for ViewContext<'a, V> {
    type Target = WindowContext<'a>;

    fn deref(&self) -> &Self::Target {
        &self.window_cx
    }
}

impl<'a, V> std::ops::DerefMut for ViewContext<'a, V> {
    fn deref_mut(&mut self) -> &mut Self::Target {
        &mut self.window_cx
    }
}

// #[derive(Clone, Copy, Eq, PartialEq, Hash)]
slotmap::new_key_type! {
    /// A unique identifier for a window.
    pub struct WindowId;
}

impl WindowId {
    /// Converts this window ID to a `u64`.
    pub fn as_u64(&self) -> u64 {
        self.0.as_ffi()
    }
}

/// A handle to a window with a specific root view type.
/// Note that this does not keep the window alive on its own.
#[derive(Deref, DerefMut)]
pub struct WindowHandle<V> {
    #[deref]
    #[deref_mut]
    pub(crate) any_handle: AnyWindowHandle,
    state_type: PhantomData<V>,
}

impl<V: 'static + Render> WindowHandle<V> {
    /// Create a new handle from a window ID.
    /// This does not check if the root type of the window is `V`.
    pub fn new(id: WindowId) -> Self {
        WindowHandle {
            any_handle: AnyWindowHandle {
                id,
                state_type: TypeId::of::<V>(),
            },
            state_type: PhantomData,
        }
    }

    /// Get the root view out of this window.
    ///
    /// This will fail if the window is closed or if the root view's type does not match `V`.
    pub fn root<C>(&self, cx: &mut C) -> Result<View<V>>
    where
        C: Context,
    {
        Flatten::flatten(cx.update_window(self.any_handle, |root_view, _| {
            root_view
                .downcast::<V>()
                .map_err(|_| anyhow!("the type of the window's root view has changed"))
        }))
    }

    /// Update the root view of this window.
    ///
    /// This will fail if the window has been closed or if the root view's type does not match
    pub fn update<C, R>(
        &self,
        cx: &mut C,
        update: impl FnOnce(&mut V, &mut ViewContext<'_, V>) -> R,
    ) -> Result<R>
    where
        C: Context,
    {
        cx.update_window(self.any_handle, |root_view, cx| {
            let view = root_view
                .downcast::<V>()
                .map_err(|_| anyhow!("the type of the window's root view has changed"))?;
            Ok(cx.update_view(&view, update))
        })?
    }

    /// Read the root view out of this window.
    ///
    /// This will fail if the window is closed or if the root view's type does not match `V`.
    pub fn read<'a>(&self, cx: &'a AppContext) -> Result<&'a V> {
        let x = cx
            .windows
            .get(self.id)
            .and_then(|window| {
                window
                    .as_ref()
                    .and_then(|window| window.root_view.clone())
                    .map(|root_view| root_view.downcast::<V>())
            })
            .ok_or_else(|| anyhow!("window not found"))?
            .map_err(|_| anyhow!("the type of the window's root view has changed"))?;

        Ok(x.read(cx))
    }

    /// Read the root view out of this window, with a callback
    ///
    /// This will fail if the window is closed or if the root view's type does not match `V`.
    pub fn read_with<C, R>(&self, cx: &C, read_with: impl FnOnce(&V, &AppContext) -> R) -> Result<R>
    where
        C: Context,
    {
        cx.read_window(self, |root_view, cx| read_with(root_view.read(cx), cx))
    }

    /// Read the root view pointer off of this window.
    ///
    /// This will fail if the window is closed or if the root view's type does not match `V`.
    pub fn root_view<C>(&self, cx: &C) -> Result<View<V>>
    where
        C: Context,
    {
        cx.read_window(self, |root_view, _cx| root_view.clone())
    }

    /// Check if this window is 'active'.
    ///
    /// Will return `None` if the window is closed.
    pub fn is_active(&self, cx: &AppContext) -> Option<bool> {
        cx.windows
            .get(self.id)
            .and_then(|window| window.as_ref().map(|window| window.active))
    }
}

impl<V> Copy for WindowHandle<V> {}

impl<V> Clone for WindowHandle<V> {
    fn clone(&self) -> Self {
        *self
    }
}

impl<V> PartialEq for WindowHandle<V> {
    fn eq(&self, other: &Self) -> bool {
        self.any_handle == other.any_handle
    }
}

impl<V> Eq for WindowHandle<V> {}

impl<V> Hash for WindowHandle<V> {
    fn hash<H: Hasher>(&self, state: &mut H) {
        self.any_handle.hash(state);
    }
}

impl<V: 'static> From<WindowHandle<V>> for AnyWindowHandle {
    fn from(val: WindowHandle<V>) -> Self {
        val.any_handle
    }
}

/// A handle to a window with any root view type, which can be downcast to a window with a specific root view type.
#[derive(Copy, Clone, PartialEq, Eq, Hash)]
pub struct AnyWindowHandle {
    pub(crate) id: WindowId,
    state_type: TypeId,
}

impl AnyWindowHandle {
    /// Get the ID of this window.
    pub fn window_id(&self) -> WindowId {
        self.id
    }

    /// Attempt to convert this handle to a window handle with a specific root view type.
    /// If the types do not match, this will return `None`.
    pub fn downcast<T: 'static>(&self) -> Option<WindowHandle<T>> {
        if TypeId::of::<T>() == self.state_type {
            Some(WindowHandle {
                any_handle: *self,
                state_type: PhantomData,
            })
        } else {
            None
        }
    }

    /// Update the state of the root view of this window.
    ///
    /// This will fail if the window has been closed.
    pub fn update<C, R>(
        self,
        cx: &mut C,
        update: impl FnOnce(AnyView, &mut WindowContext<'_>) -> R,
    ) -> Result<R>
    where
        C: Context,
    {
        cx.update_window(self, update)
    }

    /// Read the state of the root view of this window.
    ///
    /// This will fail if the window has been closed.
    pub fn read<T, C, R>(self, cx: &C, read: impl FnOnce(View<T>, &AppContext) -> R) -> Result<R>
    where
        C: Context,
        T: 'static,
    {
        let view = self
            .downcast::<T>()
            .context("the type of the window's root view has changed")?;

        cx.read_window(&view, read)
    }
}

// #[cfg(any(test, feature = "test-support"))]
// impl From<SmallVec<[u32; 16]>> for StackingOrder {
//     fn from(small_vec: SmallVec<[u32; 16]>) -> Self {
//         StackingOrder(small_vec)
//     }
// }

/// An identifier for an [`Element`](crate::Element).
///
/// Can be constructed with a string, a number, or both, as well
/// as other internal representations.
#[derive(Clone, Debug, Eq, PartialEq, Hash)]
pub enum ElementId {
    /// The ID of a View element
    View(EntityId),
    /// An integer ID.
    Integer(usize),
    /// A string based ID.
    Name(SharedString),
    /// An ID that's equated with a focus handle.
    FocusHandle(FocusId),
    /// A combination of a name and an integer.
    NamedInteger(SharedString, usize),
}

impl ElementId {
    pub(crate) fn from_entity_id(entity_id: EntityId) -> Self {
        ElementId::View(entity_id)
    }
}

impl TryInto<SharedString> for ElementId {
    type Error = anyhow::Error;

    fn try_into(self) -> anyhow::Result<SharedString> {
        if let ElementId::Name(name) = self {
            Ok(name)
        } else {
            Err(anyhow!("element id is not string"))
        }
    }
}

impl From<usize> for ElementId {
    fn from(id: usize) -> Self {
        ElementId::Integer(id)
    }
}

impl From<u64> for ElementId {
    fn from(id: u64) -> Self {
        ElementId::Integer(id as usize)
    }
}

impl From<i32> for ElementId {
    fn from(id: i32) -> Self {
        Self::Integer(id as usize)
    }
}

impl From<SharedString> for ElementId {
    fn from(name: SharedString) -> Self {
        ElementId::Name(name)
    }
}

impl From<&'static str> for ElementId {
    fn from(name: &'static str) -> Self {
        ElementId::Name(name.into())
    }
}

impl<'a> From<&'a FocusHandle> for ElementId {
    fn from(handle: &'a FocusHandle) -> Self {
        ElementId::FocusHandle(handle.id)
    }
}

impl From<(&'static str, EntityId)> for ElementId {
    fn from((name, id): (&'static str, EntityId)) -> Self {
        ElementId::NamedInteger(name.into(), id.as_u64() as usize)
    }
}

impl From<(&'static str, usize)> for ElementId {
    fn from((name, id): (&'static str, usize)) -> Self {
        ElementId::NamedInteger(name.into(), id)
    }
}

impl From<(&'static str, u64)> for ElementId {
    fn from((name, id): (&'static str, u64)) -> Self {
        ElementId::NamedInteger(name.into(), id as usize)
    }
}

/// A rectangle to be rendered in the window at the given position and size.
/// Passed as an argument [`WindowContext::paint_quad`].
#[derive(Clone)]
pub struct PaintQuad {
    bounds: Bounds<Pixels>,
    corner_radii: Corners<Pixels>,
    background: Hsla,
    border_widths: Edges<Pixels>,
    border_color: Hsla,
}

impl PaintQuad {
    /// Set the corner radii of the quad.
    pub fn corner_radii(self, corner_radii: impl Into<Corners<Pixels>>) -> Self {
        PaintQuad {
            corner_radii: corner_radii.into(),
            ..self
        }
    }

    /// Set the border widths of the quad.
    pub fn border_widths(self, border_widths: impl Into<Edges<Pixels>>) -> Self {
        PaintQuad {
            border_widths: border_widths.into(),
            ..self
        }
    }

    /// Set the border color of the quad.
    pub fn border_color(self, border_color: impl Into<Hsla>) -> Self {
        PaintQuad {
            border_color: border_color.into(),
            ..self
        }
    }

    /// Set the background color of the quad.
    pub fn background(self, background: impl Into<Hsla>) -> Self {
        PaintQuad {
            background: background.into(),
            ..self
        }
    }
}

/// Create a quad with the given parameters.
pub fn quad(
    bounds: Bounds<Pixels>,
    corner_radii: impl Into<Corners<Pixels>>,
    background: impl Into<Hsla>,
    border_widths: impl Into<Edges<Pixels>>,
    border_color: impl Into<Hsla>,
) -> PaintQuad {
    PaintQuad {
        bounds,
        corner_radii: corner_radii.into(),
        background: background.into(),
        border_widths: border_widths.into(),
        border_color: border_color.into(),
    }
}

/// Create a filled quad with the given bounds and background color.
pub fn fill(bounds: impl Into<Bounds<Pixels>>, background: impl Into<Hsla>) -> PaintQuad {
    PaintQuad {
        bounds: bounds.into(),
        corner_radii: (0.).into(),
        background: background.into(),
        border_widths: (0.).into(),
        border_color: transparent_black(),
    }
}

/// Create a rectangle outline with the given bounds, border color, and a 1px border width
pub fn outline(bounds: impl Into<Bounds<Pixels>>, border_color: impl Into<Hsla>) -> PaintQuad {
    PaintQuad {
        bounds: bounds.into(),
        corner_radii: (0.).into(),
        background: transparent_black(),
        border_widths: (1.).into(),
        border_color: border_color.into(),
    }
}<|MERGE_RESOLUTION|>--- conflicted
+++ resolved
@@ -1804,11 +1804,7 @@
             .available_actions(node_id)
     }
 
-<<<<<<< HEAD
-    /// What bindings exist for the current element?
-=======
     /// Returns key bindings that invoke the given action on the currently focused element.
->>>>>>> 43fbe6fe
     pub fn bindings_for_action(&self, action: &dyn Action) -> Vec<KeyBinding> {
         self.window
             .rendered_frame
@@ -1819,13 +1815,8 @@
             )
     }
 
-<<<<<<< HEAD
-    /// If the given handle were to be focused, what bindings would exist for the given action.
-    pub fn bindings_for_action_when_focused(
-=======
     /// Returns any bindings that would invoke the given action on the given focus handle if it were focused.
     pub fn bindings_for_action_in(
->>>>>>> 43fbe6fe
         &self,
         action: &dyn Action,
         focus_handle: &FocusHandle,
