use gpui::{div, Element, Render, Subscription, ViewContext};
use settings::SettingsStore;
use workspace::{item::ItemHandle, ui::prelude::*, StatusItemView};

use crate::{state::Mode, Vim};

pub struct ModeIndicator {
    pub mode: Option<Mode>,
    _subscriptions: Vec<Subscription>,
}

impl ModeIndicator {
    pub fn new(cx: &mut ViewContext<Self>) -> Self {
        let _subscriptions = vec![
            cx.observe_global::<Vim>(|this, cx| this.update_mode(cx)),
            cx.observe_global::<SettingsStore>(|this, cx| this.update_mode(cx)),
        ];

        let mut this = Self {
            mode: None,
            _subscriptions,
        };
        this.update_mode(cx);
        this
    }

    fn update_mode(&mut self, cx: &mut ViewContext<Self>) {
        // Vim doesn't exist in some tests
        if !cx.has_global::<Vim>() {
            return;
        }

        let vim = Vim::read(cx);
        if vim.enabled {
            self.mode = Some(vim.state().mode);
        } else {
            self.mode = None;
        }
    }

    pub fn set_mode(&mut self, mode: Mode, cx: &mut ViewContext<Self>) {
        if self.mode != Some(mode) {
            self.mode = Some(mode);
            cx.notify();
        }
    }
}

impl Render for ModeIndicator {
<<<<<<< HEAD
    type Output = AnyElement;

    fn render(&mut self, _: &mut ViewContext<Self>) -> AnyElement {
=======
    fn render(&mut self, _: &mut ViewContext<Self>) -> impl Element {
>>>>>>> 81b03d37
        let Some(mode) = self.mode.as_ref() else {
            return div().into_any();
        };

        let text = match mode {
            Mode::Normal => "-- NORMAL --",
            Mode::Insert => "-- INSERT --",
            Mode::Visual => "-- VISUAL --",
            Mode::VisualLine => "-- VISUAL LINE --",
            Mode::VisualBlock => "-- VISUAL BLOCK --",
        };
        Label::new(text).size(LabelSize::Small).into_any_element()
    }
}

impl StatusItemView for ModeIndicator {
    fn set_active_pane_item(
        &mut self,
        _active_pane_item: Option<&dyn ItemHandle>,
        _cx: &mut ViewContext<Self>,
    ) {
        // nothing to do.
    }
}<|MERGE_RESOLUTION|>--- conflicted
+++ resolved
@@ -47,13 +47,7 @@
 }
 
 impl Render for ModeIndicator {
-<<<<<<< HEAD
-    type Output = AnyElement;
-
-    fn render(&mut self, _: &mut ViewContext<Self>) -> AnyElement {
-=======
     fn render(&mut self, _: &mut ViewContext<Self>) -> impl Element {
->>>>>>> 81b03d37
         let Some(mode) = self.mode.as_ref() else {
             return div().into_any();
         };
